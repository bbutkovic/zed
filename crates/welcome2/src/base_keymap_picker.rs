use super::base_keymap_setting::BaseKeymap;
use fuzzy::{match_strings, StringMatch, StringMatchCandidate};
use gpui::{
    actions, AppContext, DismissEvent, EventEmitter, FocusableView, Render, Task, View,
    ViewContext, VisualContext, WeakView,
};
use picker::{Picker, PickerDelegate};
use project::Fs;
use settings::{update_settings_file, Settings};
use std::sync::Arc;
use ui::{prelude::*, ListItem, ListItemSpacing};
use util::ResultExt;
use workspace::{ui::HighlightedLabel, ModalView, Workspace};

actions!(welcome, [ToggleBaseKeymapSelector]);

pub fn init(cx: &mut AppContext) {
    cx.observe_new_views(|workspace: &mut Workspace, _cx| {
        workspace.register_action(toggle);
    })
    .detach();
}

pub fn toggle(
    workspace: &mut Workspace,
    _: &ToggleBaseKeymapSelector,
    cx: &mut ViewContext<Workspace>,
) {
    let fs = workspace.app_state().fs.clone();
    workspace.toggle_modal(cx, |cx| {
        BaseKeymapSelector::new(
            BaseKeymapSelectorDelegate::new(cx.view().downgrade(), fs, cx),
            cx,
        )
    });
}

pub struct BaseKeymapSelector {
    focus_handle: gpui::FocusHandle,
    picker: View<Picker<BaseKeymapSelectorDelegate>>,
}

impl FocusableView for BaseKeymapSelector {
    fn focus_handle(&self, _cx: &AppContext) -> gpui::FocusHandle {
        self.focus_handle.clone()
    }
}

impl EventEmitter<DismissEvent> for BaseKeymapSelector {}
impl ModalView for BaseKeymapSelector {}

impl BaseKeymapSelector {
    pub fn new(
        delegate: BaseKeymapSelectorDelegate,
        cx: &mut ViewContext<BaseKeymapSelector>,
    ) -> Self {
        let picker = cx.build_view(|cx| Picker::new(delegate, cx));
        let focus_handle = cx.focus_handle();
        Self {
            focus_handle,
            picker,
        }
    }
}

impl Render for BaseKeymapSelector {
<<<<<<< HEAD
    type Output = View<Picker<BaseKeymapSelectorDelegate>>;

    fn render(&mut self, _cx: &mut ViewContext<Self>) -> Self::Output {
=======
    fn render(&mut self, _cx: &mut ViewContext<Self>) -> impl Element {
>>>>>>> 81b03d37
        self.picker.clone()
    }
}

pub struct BaseKeymapSelectorDelegate {
    view: WeakView<BaseKeymapSelector>,
    matches: Vec<StringMatch>,
    selected_index: usize,
    fs: Arc<dyn Fs>,
}

impl BaseKeymapSelectorDelegate {
    fn new(
        weak_view: WeakView<BaseKeymapSelector>,
        fs: Arc<dyn Fs>,
        cx: &mut ViewContext<BaseKeymapSelector>,
    ) -> Self {
        let base = BaseKeymap::get(None, cx);
        let selected_index = BaseKeymap::OPTIONS
            .iter()
            .position(|(_, value)| value == base)
            .unwrap_or(0);
        Self {
            view: weak_view,
            matches: Vec::new(),
            selected_index,
            fs,
        }
    }
}

impl PickerDelegate for BaseKeymapSelectorDelegate {
    type ListItem = ui::ListItem;

    fn placeholder_text(&self) -> Arc<str> {
        "Select a base keymap...".into()
    }

    fn match_count(&self) -> usize {
        self.matches.len()
    }

    fn selected_index(&self) -> usize {
        self.selected_index
    }

    fn set_selected_index(
        &mut self,
        ix: usize,
        _: &mut ViewContext<Picker<BaseKeymapSelectorDelegate>>,
    ) {
        self.selected_index = ix;
    }

    fn update_matches(
        &mut self,
        query: String,
        cx: &mut ViewContext<Picker<BaseKeymapSelectorDelegate>>,
    ) -> Task<()> {
        let background = cx.background_executor().clone();
        let candidates = BaseKeymap::names()
            .enumerate()
            .map(|(id, name)| StringMatchCandidate {
                id,
                char_bag: name.into(),
                string: name.into(),
            })
            .collect::<Vec<_>>();

        cx.spawn(|this, mut cx| async move {
            let matches = if query.is_empty() {
                candidates
                    .into_iter()
                    .enumerate()
                    .map(|(index, candidate)| StringMatch {
                        candidate_id: index,
                        string: candidate.string,
                        positions: Vec::new(),
                        score: 0.0,
                    })
                    .collect()
            } else {
                match_strings(
                    &candidates,
                    &query,
                    false,
                    100,
                    &Default::default(),
                    background,
                )
                .await
            };

            this.update(&mut cx, |this, _| {
                this.delegate.matches = matches;
                this.delegate.selected_index = this
                    .delegate
                    .selected_index
                    .min(this.delegate.matches.len().saturating_sub(1));
            })
            .log_err();
        })
    }

    fn confirm(&mut self, _: bool, cx: &mut ViewContext<Picker<BaseKeymapSelectorDelegate>>) {
        if let Some(selection) = self.matches.get(self.selected_index) {
            let base_keymap = BaseKeymap::from_names(&selection.string);
            update_settings_file::<BaseKeymap>(self.fs.clone(), cx, move |setting| {
                *setting = Some(base_keymap)
            });
        }

        self.view
            .update(cx, |_, cx| {
                cx.emit(DismissEvent);
            })
            .ok();
    }

    fn dismissed(&mut self, _cx: &mut ViewContext<Picker<BaseKeymapSelectorDelegate>>) {}

    fn render_match(
        &self,
        ix: usize,
        selected: bool,
        _cx: &mut gpui::ViewContext<Picker<Self>>,
    ) -> Option<Self::ListItem> {
        let keymap_match = &self.matches[ix];

        Some(
            ListItem::new(ix)
                .inset(true)
                .spacing(ListItemSpacing::Sparse)
                .selected(selected)
                .child(HighlightedLabel::new(
                    keymap_match.string.clone(),
                    keymap_match.positions.clone(),
                )),
        )
    }
}<|MERGE_RESOLUTION|>--- conflicted
+++ resolved
@@ -64,13 +64,7 @@
 }
 
 impl Render for BaseKeymapSelector {
-<<<<<<< HEAD
-    type Output = View<Picker<BaseKeymapSelectorDelegate>>;
-
-    fn render(&mut self, _cx: &mut ViewContext<Self>) -> Self::Output {
-=======
     fn render(&mut self, _cx: &mut ViewContext<Self>) -> impl Element {
->>>>>>> 81b03d37
         self.picker.clone()
     }
 }
