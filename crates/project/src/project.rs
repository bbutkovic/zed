pub mod buffer_store;
pub mod connection_manager;
pub mod debounced_delay;
pub mod lsp_command;
pub mod lsp_ext_command;
mod prettier_support;
pub mod project_settings;
pub mod search;
mod task_inventory;
pub mod terminals;
pub mod worktree_store;

#[cfg(test)]
mod project_tests;

pub mod search_history;
mod yarn;

use anyhow::{anyhow, bail, Context as _, Result};
use async_trait::async_trait;
use buffer_store::{BufferStore, BufferStoreEvent};
use client::{
    proto, Client, Collaborator, DevServerProjectId, PendingEntitySubscription, ProjectId,
    TypedEnvelope, UserStore,
};
use clock::ReplicaId;
<<<<<<< HEAD
use collections::{btree_map, BTreeMap, BTreeSet, HashMap, HashSet, VecDeque};
use dap::{
    client::{Breakpoint, DebugAdapterClient, DebugAdapterClientId, SerializedBreakpoint},
    debugger_settings::DebuggerSettings,
    transport::Payload,
};
=======
use collections::{btree_map, BTreeMap, BTreeSet, HashMap, HashSet};
>>>>>>> ef22372f
use debounced_delay::DebouncedDelay;
use futures::{
    channel::mpsc::{self, UnboundedReceiver},
    future::{join_all, try_join_all, Shared},
    select,
    stream::FuturesUnordered,
    AsyncWriteExt, Future, FutureExt, StreamExt,
};

use git::{blame::Blame, repository::GitRepository};
use globset::{Glob, GlobSet, GlobSetBuilder};
use gpui::{
    AnyModel, AppContext, AsyncAppContext, BorrowAppContext, Context, Entity, EventEmitter, Model,
    ModelContext, PromptLevel, SharedString, Task, WeakModel, WindowContext,
};
use http_client::HttpClient;
use itertools::Itertools;
use language::{
    language_settings::{
        language_settings, AllLanguageSettings, FormatOnSave, Formatter, InlayHintKind,
        LanguageSettings, SelectedFormatter,
    },
    markdown, point_to_lsp, prepare_completion_documentation,
    proto::{
        deserialize_anchor, deserialize_version, serialize_anchor, serialize_line_ending,
        serialize_version, split_operations,
    },
    range_from_lsp, Bias, Buffer, BufferSnapshot, CachedLspAdapter, Capability, CodeLabel,
    ContextProvider, Diagnostic, DiagnosticEntry, DiagnosticSet, Diff, Documentation,
    Event as BufferEvent, File as _, Language, LanguageRegistry, LanguageServerName, LocalFile,
    LspAdapterDelegate, Patch, PendingLanguageServer, PointUtf16, TextBufferSnapshot, ToOffset,
    ToPointUtf16, Transaction, Unclipped,
};
use log::error;
use lsp::{
    CompletionContext, DiagnosticSeverity, DiagnosticTag, DidChangeWatchedFilesRegistrationOptions,
    DocumentHighlightKind, Edit, FileSystemWatcher, InsertTextFormat, LanguageServer,
    LanguageServerBinary, LanguageServerId, LspRequestFuture, MessageActionItem, MessageType,
    OneOf, ServerHealthStatus, ServerStatus, TextEdit, WorkDoneProgressCancelParams,
};
use lsp_command::*;
use multi_buffer::MultiBufferSnapshot;
use node_runtime::NodeRuntime;
use parking_lot::{Mutex, RwLock};
use paths::{
    local_debug_file_relative_path, local_settings_file_relative_path,
    local_tasks_file_relative_path, local_vscode_launch_file_relative_path,
    local_vscode_tasks_file_relative_path,
};
use postage::watch;
use prettier_support::{DefaultPrettier, PrettierInstance};
use project_settings::{DirenvSettings, LspSettings, ProjectSettings};
use rand::prelude::*;
use remote::SshSession;
use rpc::{
    proto::{AddWorktree, AnyProtoClient},
    ErrorCode,
};
use search::{SearchQuery, SearchResult};
use search_history::SearchHistory;
use serde::Serialize;
use settings::{watch_config_file, Settings, SettingsLocation, SettingsStore};
use sha2::{Digest, Sha256};
use similar::{ChangeTag, TextDiff};
use smol::channel::{Receiver, Sender};
use snippet::Snippet;
use snippet_provider::SnippetProvider;
use std::{
    borrow::Cow,
    cell::RefCell,
    cmp::{self, Ordering},
    convert::TryInto,
    env,
    ffi::OsStr,
    hash::Hash,
    iter, mem,
    ops::Range,
    path::{self, Component, Path, PathBuf},
    process::Stdio,
    str,
    sync::{
        atomic::{AtomicUsize, Ordering::SeqCst},
        Arc,
    },
    time::{Duration, Instant},
};
use task::{
    static_source::{StaticSource, TrackedFile},
    DebugAdapterConfig, HideStrategy, RevealStrategy, Shell, TaskContext, TaskTemplate,
    TaskVariables, VariableName,
};
use terminals::Terminals;
use text::{Anchor, BufferId, LineEnding, Point};
use util::{
    debug_panic, defer, maybe, merge_json_value_into, parse_env_output, paths::compare_paths,
    post_inc, ResultExt, TryFutureExt as _,
};
use worktree::{CreatedEntry, Snapshot, Traversal};
use worktree_store::{WorktreeStore, WorktreeStoreEvent};
use yarn::YarnPathStore;

pub use fs::*;
pub use language::Location;
#[cfg(any(test, feature = "test-support"))]
pub use prettier::FORMAT_SUFFIX as TEST_PRETTIER_FORMAT_SUFFIX;
pub use task_inventory::{
    BasicContextProvider, ContextProviderWithTasks, Inventory, TaskSourceKind,
};
pub use worktree::{
    Entry, EntryKind, File, LocalWorktree, PathChange, ProjectEntryId, RepositoryEntry,
    UpdatedEntriesSet, UpdatedGitRepositoriesSet, Worktree, WorktreeId, WorktreeSettings,
    FS_WATCH_LATENCY,
};

pub use multi_buffer::MultiBuffer;

const MAX_SERVER_REINSTALL_ATTEMPT_COUNT: u64 = 4;
const SERVER_REINSTALL_DEBOUNCE_TIMEOUT: Duration = Duration::from_secs(1);
const SERVER_LAUNCHING_BEFORE_SHUTDOWN_TIMEOUT: Duration = Duration::from_secs(5);
pub const SERVER_PROGRESS_THROTTLE_TIMEOUT: Duration = Duration::from_millis(100);

const MAX_PROJECT_SEARCH_HISTORY_SIZE: usize = 500;
const MAX_SEARCH_RESULT_FILES: usize = 5_000;
const MAX_SEARCH_RESULT_RANGES: usize = 10_000;

pub trait Item {
    fn try_open(
        project: &Model<Project>,
        path: &ProjectPath,
        cx: &mut AppContext,
    ) -> Option<Task<Result<Model<Self>>>>
    where
        Self: Sized;
    fn entry_id(&self, cx: &AppContext) -> Option<ProjectEntryId>;
    fn project_path(&self, cx: &AppContext) -> Option<ProjectPath>;
}

#[derive(Clone)]
pub enum OpenedBufferEvent {
    Disconnected,
    Ok(BufferId),
    Err(BufferId, Arc<anyhow::Error>),
}

/// Semantics-aware entity that is relevant to one or more [`Worktree`] with the files.
/// `Project` is responsible for tasks, LSP and collab queries, synchronizing worktree states accordingly.
/// Maps [`Worktree`] entries with its own logic using [`ProjectEntryId`] and [`ProjectPath`] structs.
///
/// Can be either local (for the project opened on the same host) or remote.(for collab projects, browsed by multiple remote users).
pub struct Project {
    active_entry: Option<ProjectEntryId>,
    buffer_ordered_messages_tx: mpsc::UnboundedSender<BufferOrderedMessage>,
    languages: Arc<LanguageRegistry>,
    supplementary_language_servers:
        HashMap<LanguageServerId, (LanguageServerName, Arc<LanguageServer>)>,
    language_servers: HashMap<LanguageServerId, LanguageServerState>,
    language_server_ids: HashMap<(WorktreeId, LanguageServerName), LanguageServerId>,
    debug_adapters: HashMap<DebugAdapterClientId, DebugAdapterClientState>,
    pub open_breakpoints: Arc<RwLock<BTreeMap<BufferId, HashSet<Breakpoint>>>>,
    /// All breakpoints that belong to this project but are in closed files
    pub closed_breakpoints: Arc<RwLock<BTreeMap<ProjectPath, Vec<SerializedBreakpoint>>>>,
    language_server_statuses: BTreeMap<LanguageServerId, LanguageServerStatus>,
    last_formatting_failure: Option<String>,
    last_workspace_edits_by_language_server: HashMap<LanguageServerId, ProjectTransaction>,
    language_server_watched_paths: HashMap<LanguageServerId, HashMap<WorktreeId, GlobSet>>,
    language_server_watcher_registrations:
        HashMap<LanguageServerId, HashMap<String, Vec<FileSystemWatcher>>>,
    client: Arc<client::Client>,
    next_entry_id: Arc<AtomicUsize>,
    next_debugger_id: AtomicUsize,
    join_project_response_message_id: u32,
    next_diagnostic_group_id: usize,
    diagnostic_summaries:
        HashMap<WorktreeId, HashMap<Arc<Path>, HashMap<LanguageServerId, DiagnosticSummary>>>,
    diagnostics: HashMap<
        WorktreeId,
        HashMap<
            Arc<Path>,
            Vec<(
                LanguageServerId,
                Vec<DiagnosticEntry<Unclipped<PointUtf16>>>,
            )>,
        >,
    >,
    user_store: Model<UserStore>,
    fs: Arc<dyn Fs>,
    ssh_session: Option<Arc<SshSession>>,
    client_state: ProjectClientState,
    collaborators: HashMap<proto::PeerId, Collaborator>,
    client_subscriptions: Vec<client::Subscription>,
    worktree_store: Model<WorktreeStore>,
    pub buffer_store: Model<BufferStore>,
    _subscriptions: Vec<gpui::Subscription>,
    shared_buffers: HashMap<proto::PeerId, HashSet<BufferId>>,
    #[allow(clippy::type_complexity)]
    loading_worktrees:
        HashMap<Arc<Path>, Shared<Task<Result<Model<Worktree>, Arc<anyhow::Error>>>>>,
    buffer_snapshots: HashMap<BufferId, HashMap<LanguageServerId, Vec<LspBufferSnapshot>>>, // buffer_id -> server_id -> vec of snapshots
    buffers_being_formatted: HashSet<BufferId>,
    buffers_needing_diff: HashSet<WeakModel<Buffer>>,
    git_diff_debouncer: DebouncedDelay<Self>,
    remotely_created_buffers: Arc<Mutex<RemotelyCreatedBuffers>>,
    nonce: u128,
    _maintain_buffer_languages: Task<()>,
    _maintain_workspace_config: Task<Result<()>>,
    terminals: Terminals,
    current_lsp_settings: HashMap<Arc<str>, LspSettings>,
    node: Option<Arc<dyn NodeRuntime>>,
    default_prettier: DefaultPrettier,
    prettiers_per_worktree: HashMap<WorktreeId, HashSet<Option<PathBuf>>>,
    prettier_instances: HashMap<PathBuf, PrettierInstance>,
    tasks: Model<Inventory>,
    hosted_project_id: Option<ProjectId>,
    dev_server_project_id: Option<client::DevServerProjectId>,
    search_history: SearchHistory,
    snippets: Model<SnippetProvider>,
    yarn: Model<YarnPathStore>,
    cached_shell_environments: HashMap<WorktreeId, HashMap<String, String>>,
}

#[derive(Default)]
struct RemotelyCreatedBuffers {
    buffers: Vec<Model<Buffer>>,
    retain_count: usize,
}

struct RemotelyCreatedBufferGuard {
    remote_buffers: std::sync::Weak<Mutex<RemotelyCreatedBuffers>>,
}

impl Drop for RemotelyCreatedBufferGuard {
    fn drop(&mut self) {
        if let Some(remote_buffers) = self.remote_buffers.upgrade() {
            let mut remote_buffers = remote_buffers.lock();
            assert!(
                remote_buffers.retain_count > 0,
                "RemotelyCreatedBufferGuard dropped too many times"
            );
            remote_buffers.retain_count -= 1;
            if remote_buffers.retain_count == 0 {
                remote_buffers.buffers.clear();
            }
        }
    }
}

#[derive(Debug)]
pub enum LanguageServerToQuery {
    Primary,
    Other(LanguageServerId),
}

struct LspBufferSnapshot {
    version: i32,
    snapshot: TextBufferSnapshot,
}

/// Message ordered with respect to buffer operations
#[derive(Debug)]
enum BufferOrderedMessage {
    Operation {
        buffer_id: BufferId,
        operation: proto::Operation,
    },
    LanguageServerUpdate {
        language_server_id: LanguageServerId,
        message: proto::update_language_server::Variant,
    },
    Resync,
}

#[derive(Debug)]
enum LocalProjectUpdate {
    WorktreesChanged,
    CreateBufferForPeer {
        peer_id: proto::PeerId,
        buffer_id: BufferId,
    },
}

#[derive(Debug)]
enum ProjectClientState {
    Local,
    Shared {
        remote_id: u64,
        updates_tx: mpsc::UnboundedSender<LocalProjectUpdate>,
        _send_updates: Task<Result<()>>,
    },
    Remote {
        sharing_has_stopped: bool,
        capability: Capability,
        remote_id: u64,
        replica_id: ReplicaId,
        in_room: bool,
    },
}

/// A prompt requested by LSP server.
#[derive(Clone, Debug)]
pub struct LanguageServerPromptRequest {
    pub level: PromptLevel,
    pub message: String,
    pub actions: Vec<MessageActionItem>,
    pub lsp_name: String,
    response_channel: Sender<MessageActionItem>,
}

impl LanguageServerPromptRequest {
    pub async fn respond(self, index: usize) -> Option<()> {
        if let Some(response) = self.actions.into_iter().nth(index) {
            self.response_channel.send(response).await.ok()
        } else {
            None
        }
    }
}
impl PartialEq for LanguageServerPromptRequest {
    fn eq(&self, other: &Self) -> bool {
        self.message == other.message && self.actions == other.actions
    }
}

#[derive(Clone, Debug, PartialEq)]
pub enum LanguageServerLogType {
    Log(MessageType),
    Trace(Option<String>),
}

#[derive(Clone, Debug, PartialEq)]
pub enum Event {
    LanguageServerAdded(LanguageServerId),
    LanguageServerRemoved(LanguageServerId),
    LanguageServerLog(LanguageServerId, LanguageServerLogType, String),
    Notification(String),
    LanguageServerPrompt(LanguageServerPromptRequest),
    LanguageNotFound(Model<Buffer>),
    DebugClientStarted(DebugAdapterClientId),
    DebugClientStopped(DebugAdapterClientId),
    DebugClientEvent {
        client_id: DebugAdapterClientId,
        payload: Payload,
    },
    ActiveEntryChanged(Option<ProjectEntryId>),
    ActivateProjectPanel,
    WorktreeAdded,
    WorktreeOrderChanged,
    WorktreeRemoved(WorktreeId),
    WorktreeUpdatedEntries(WorktreeId, UpdatedEntriesSet),
    WorktreeUpdatedGitRepositories,
    DiskBasedDiagnosticsStarted {
        language_server_id: LanguageServerId,
    },
    DiskBasedDiagnosticsFinished {
        language_server_id: LanguageServerId,
    },
    DiagnosticsUpdated {
        path: ProjectPath,
        language_server_id: LanguageServerId,
    },
    RemoteIdChanged(Option<u64>),
    DisconnectedFromHost,
    Closed,
    DeletedEntry(ProjectEntryId),
    CollaboratorUpdated {
        old_peer_id: proto::PeerId,
        new_peer_id: proto::PeerId,
    },
    CollaboratorJoined(proto::PeerId),
    CollaboratorLeft(proto::PeerId),
    HostReshared,
    Reshared,
    Rejoined,
    RefreshInlayHints,
    RevealInProjectPanel(ProjectEntryId),
    SnippetEdit(BufferId, Vec<(lsp::Range, Snippet)>),
}

pub enum LanguageServerState {
    Starting(Task<Option<Arc<LanguageServer>>>),

    Running {
        language: Arc<Language>,
        adapter: Arc<CachedLspAdapter>,
        server: Arc<LanguageServer>,
        simulate_disk_based_diagnostics_completion: Option<Task<()>>,
    },
}

#[derive(Clone, Debug, Serialize)]
pub struct LanguageServerStatus {
    pub name: String,
    pub pending_work: BTreeMap<String, LanguageServerProgress>,
    pub has_pending_diagnostic_updates: bool,
    progress_tokens: HashSet<String>,
}

#[derive(Clone, Debug, Serialize)]
pub struct LanguageServerProgress {
    pub is_disk_based_diagnostics_progress: bool,
    pub is_cancellable: bool,
    pub title: Option<String>,
    pub message: Option<String>,
    pub percentage: Option<usize>,
    #[serde(skip_serializing)]
    pub last_update_at: Instant,
}

pub enum DebugAdapterClientState {
    Starting(Task<Option<Arc<DebugAdapterClient>>>),
    Running(Arc<DebugAdapterClient>),
}

#[derive(Clone, Debug, Eq, PartialEq, Hash, PartialOrd, Ord)]
pub struct ProjectPath {
    pub worktree_id: WorktreeId,
    pub path: Arc<Path>,
}

impl ProjectPath {
    pub fn from_proto(p: proto::ProjectPath) -> Self {
        Self {
            worktree_id: WorktreeId::from_proto(p.worktree_id),
            path: Arc::from(PathBuf::from(p.path)),
        }
    }

    pub fn to_proto(&self) -> proto::ProjectPath {
        proto::ProjectPath {
            worktree_id: self.worktree_id.to_proto(),
            path: self.path.to_string_lossy().to_string(),
        }
    }
}

#[derive(Debug, Clone, PartialEq, Eq)]
pub struct InlayHint {
    pub position: language::Anchor,
    pub label: InlayHintLabel,
    pub kind: Option<InlayHintKind>,
    pub padding_left: bool,
    pub padding_right: bool,
    pub tooltip: Option<InlayHintTooltip>,
    pub resolve_state: ResolveState,
}

/// The user's intent behind a given completion confirmation
#[derive(PartialEq, Eq, Hash, Debug, Clone, Copy)]
pub enum CompletionIntent {
    /// The user intends to 'commit' this result, if possible
    /// completion confirmations should run side effects
    Complete,
    /// The user intends to continue 'composing' this completion
    /// completion confirmations should not run side effects and
    /// let the user continue composing their action
    Compose,
}

impl CompletionIntent {
    pub fn is_complete(&self) -> bool {
        self == &Self::Complete
    }

    pub fn is_compose(&self) -> bool {
        self == &Self::Compose
    }
}

/// A completion provided by a language server
#[derive(Clone)]
pub struct Completion {
    /// The range of the buffer that will be replaced.
    pub old_range: Range<Anchor>,
    /// The new text that will be inserted.
    pub new_text: String,
    /// A label for this completion that is shown in the menu.
    pub label: CodeLabel,
    /// The id of the language server that produced this completion.
    pub server_id: LanguageServerId,
    /// The documentation for this completion.
    pub documentation: Option<Documentation>,
    /// The raw completion provided by the language server.
    pub lsp_completion: lsp::CompletionItem,
    /// An optional callback to invoke when this completion is confirmed.
    /// Returns, whether new completions should be retriggered after the current one.
    /// If `true` is returned, the editor will show a new completion menu after this completion is confirmed.
    /// if no confirmation is provided or `false` is returned, the completion will be committed.
    pub confirm: Option<Arc<dyn Send + Sync + Fn(CompletionIntent, &mut WindowContext) -> bool>>,
}

impl std::fmt::Debug for Completion {
    fn fmt(&self, f: &mut std::fmt::Formatter<'_>) -> std::fmt::Result {
        f.debug_struct("Completion")
            .field("old_range", &self.old_range)
            .field("new_text", &self.new_text)
            .field("label", &self.label)
            .field("server_id", &self.server_id)
            .field("documentation", &self.documentation)
            .field("lsp_completion", &self.lsp_completion)
            .finish()
    }
}

/// A completion provided by a language server
#[derive(Clone, Debug)]
struct CoreCompletion {
    old_range: Range<Anchor>,
    new_text: String,
    server_id: LanguageServerId,
    lsp_completion: lsp::CompletionItem,
}

/// A code action provided by a language server.
#[derive(Clone, Debug)]
pub struct CodeAction {
    /// The id of the language server that produced this code action.
    pub server_id: LanguageServerId,
    /// The range of the buffer where this code action is applicable.
    pub range: Range<Anchor>,
    /// The raw code action provided by the language server.
    pub lsp_action: lsp::CodeAction,
}

#[derive(Debug, Clone, PartialEq, Eq)]
pub enum ResolveState {
    Resolved,
    CanResolve(LanguageServerId, Option<lsp::LSPAny>),
    Resolving,
}

impl InlayHint {
    pub fn text(&self) -> String {
        match &self.label {
            InlayHintLabel::String(s) => s.to_owned(),
            InlayHintLabel::LabelParts(parts) => parts.iter().map(|part| &part.value).join(""),
        }
    }
}

#[derive(Debug, Clone, PartialEq, Eq)]
pub enum InlayHintLabel {
    String(String),
    LabelParts(Vec<InlayHintLabelPart>),
}

#[derive(Debug, Clone, PartialEq, Eq)]
pub struct InlayHintLabelPart {
    pub value: String,
    pub tooltip: Option<InlayHintLabelPartTooltip>,
    pub location: Option<(LanguageServerId, lsp::Location)>,
}

#[derive(Debug, Clone, PartialEq, Eq)]
pub enum InlayHintTooltip {
    String(String),
    MarkupContent(MarkupContent),
}

#[derive(Debug, Clone, PartialEq, Eq)]
pub enum InlayHintLabelPartTooltip {
    String(String),
    MarkupContent(MarkupContent),
}

#[derive(Debug, Clone, PartialEq, Eq)]
pub struct MarkupContent {
    pub kind: HoverBlockKind,
    pub value: String,
}

#[derive(Debug, Clone)]
pub struct LocationLink {
    pub origin: Option<Location>,
    pub target: Location,
}

#[derive(Debug)]
pub struct DocumentHighlight {
    pub range: Range<language::Anchor>,
    pub kind: DocumentHighlightKind,
}

#[derive(Clone, Debug)]
pub struct Symbol {
    pub language_server_name: LanguageServerName,
    pub source_worktree_id: WorktreeId,
    pub path: ProjectPath,
    pub label: CodeLabel,
    pub name: String,
    pub kind: lsp::SymbolKind,
    pub range: Range<Unclipped<PointUtf16>>,
    pub signature: [u8; 32],
}

#[derive(Clone, Debug)]
struct CoreSymbol {
    pub language_server_name: LanguageServerName,
    pub source_worktree_id: WorktreeId,
    pub path: ProjectPath,
    pub name: String,
    pub kind: lsp::SymbolKind,
    pub range: Range<Unclipped<PointUtf16>>,
    pub signature: [u8; 32],
}

#[derive(Clone, Debug, PartialEq)]
pub struct HoverBlock {
    pub text: String,
    pub kind: HoverBlockKind,
}

#[derive(Clone, Debug, PartialEq, Eq)]
pub enum HoverBlockKind {
    PlainText,
    Markdown,
    Code { language: String },
}

#[derive(Debug, Clone)]
pub struct Hover {
    pub contents: Vec<HoverBlock>,
    pub range: Option<Range<language::Anchor>>,
    pub language: Option<Arc<Language>>,
}

impl Hover {
    pub fn is_empty(&self) -> bool {
        self.contents.iter().all(|block| block.text.is_empty())
    }
}

#[derive(Default)]
pub struct ProjectTransaction(pub HashMap<Model<Buffer>, language::Transaction>);

#[derive(Debug, Clone, Copy, PartialEq, Eq)]
pub enum FormatTrigger {
    Save,
    Manual,
}

// Currently, formatting operations are represented differently depending on
// whether they come from a language server or an external command.
#[derive(Debug)]
enum FormatOperation {
    Lsp(Vec<(Range<Anchor>, String)>),
    External(Diff),
    Prettier(Diff),
}

impl FormatTrigger {
    fn from_proto(value: i32) -> FormatTrigger {
        match value {
            0 => FormatTrigger::Save,
            1 => FormatTrigger::Manual,
            _ => FormatTrigger::Save,
        }
    }
}

#[derive(Clone)]
pub enum DirectoryLister {
    Project(Model<Project>),
    Local(Arc<dyn Fs>),
}

impl DirectoryLister {
    pub fn is_local(&self, cx: &AppContext) -> bool {
        match self {
            DirectoryLister::Local(_) => true,
            DirectoryLister::Project(project) => project.read(cx).is_local_or_ssh(),
        }
    }

    pub fn default_query(&self, cx: &mut AppContext) -> String {
        if let DirectoryLister::Project(project) = self {
            if let Some(worktree) = project.read(cx).visible_worktrees(cx).next() {
                return worktree.read(cx).abs_path().to_string_lossy().to_string();
            }
        };
        "~/".to_string()
    }

    pub fn list_directory(&self, path: String, cx: &mut AppContext) -> Task<Result<Vec<PathBuf>>> {
        match self {
            DirectoryLister::Project(project) => {
                project.update(cx, |project, cx| project.list_directory(path, cx))
            }
            DirectoryLister::Local(fs) => {
                let fs = fs.clone();
                cx.background_executor().spawn(async move {
                    let mut results = vec![];
                    let expanded = shellexpand::tilde(&path);
                    let query = Path::new(expanded.as_ref());
                    let mut response = fs.read_dir(query).await?;
                    while let Some(path) = response.next().await {
                        if let Some(file_name) = path?.file_name() {
                            results.push(PathBuf::from(file_name.to_os_string()));
                        }
                    }
                    Ok(results)
                })
            }
        }
    }
}

#[cfg(any(test, feature = "test-support"))]
pub const DEFAULT_COMPLETION_CONTEXT: CompletionContext = CompletionContext {
    trigger_kind: lsp::CompletionTriggerKind::INVOKED,
    trigger_character: None,
};

impl Project {
    pub fn init_settings(cx: &mut AppContext) {
        WorktreeSettings::register(cx);
        ProjectSettings::register(cx);
    }

    pub fn init(client: &Arc<Client>, cx: &mut AppContext) {
        connection_manager::init(client.clone(), cx);
        Self::init_settings(cx);

        client.add_model_message_handler(Self::handle_add_collaborator);
        client.add_model_message_handler(Self::handle_update_project_collaborator);
        client.add_model_message_handler(Self::handle_remove_collaborator);
        client.add_model_message_handler(Self::handle_start_language_server);
        client.add_model_message_handler(Self::handle_update_language_server);
        client.add_model_message_handler(Self::handle_update_project);
        client.add_model_message_handler(Self::handle_unshare_project);
        client.add_model_message_handler(Self::handle_create_buffer_for_peer);
        client.add_model_request_handler(Self::handle_update_buffer);
        client.add_model_message_handler(Self::handle_update_diagnostic_summary);
        client.add_model_message_handler(Self::handle_update_worktree);
        client.add_model_message_handler(Self::handle_update_worktree_settings);
        client.add_model_request_handler(Self::handle_apply_additional_edits_for_completion);
        client.add_model_request_handler(Self::handle_resolve_completion_documentation);
        client.add_model_request_handler(Self::handle_apply_code_action);
        client.add_model_request_handler(Self::handle_on_type_formatting);
        client.add_model_request_handler(Self::handle_inlay_hints);
        client.add_model_request_handler(Self::handle_resolve_inlay_hint);
        client.add_model_request_handler(Self::handle_refresh_inlay_hints);
        client.add_model_request_handler(Self::handle_reload_buffers);
        client.add_model_request_handler(Self::handle_synchronize_buffers);
        client.add_model_request_handler(Self::handle_format_buffers);
        client.add_model_request_handler(Self::handle_lsp_command::<GetCodeActions>);
        client.add_model_request_handler(Self::handle_lsp_command::<GetCompletions>);
        client.add_model_request_handler(Self::handle_lsp_command::<GetHover>);
        client.add_model_request_handler(Self::handle_lsp_command::<GetDefinition>);
        client.add_model_request_handler(Self::handle_lsp_command::<GetDeclaration>);
        client.add_model_request_handler(Self::handle_lsp_command::<GetTypeDefinition>);
        client.add_model_request_handler(Self::handle_lsp_command::<GetDocumentHighlights>);
        client.add_model_request_handler(Self::handle_lsp_command::<GetReferences>);
        client.add_model_request_handler(Self::handle_lsp_command::<PrepareRename>);
        client.add_model_request_handler(Self::handle_lsp_command::<PerformRename>);
        client.add_model_request_handler(Self::handle_search_project);
        client.add_model_request_handler(Self::handle_search_candidate_buffers);
        client.add_model_request_handler(Self::handle_get_project_symbols);
        client.add_model_request_handler(Self::handle_open_buffer_for_symbol);
        client.add_model_request_handler(Self::handle_open_buffer_by_id);
        client.add_model_request_handler(Self::handle_open_buffer_by_path);
        client.add_model_request_handler(Self::handle_open_new_buffer);
        client.add_model_request_handler(Self::handle_lsp_command::<lsp_ext_command::ExpandMacro>);
        client.add_model_request_handler(Self::handle_multi_lsp_query);
        client.add_model_request_handler(Self::handle_restart_language_servers);
        client.add_model_request_handler(Self::handle_task_context_for_location);
        client.add_model_request_handler(Self::handle_task_templates);
        client.add_model_request_handler(Self::handle_lsp_command::<LinkedEditingRange>);

        client.add_model_request_handler(WorktreeStore::handle_create_project_entry);
        client.add_model_request_handler(WorktreeStore::handle_rename_project_entry);
        client.add_model_request_handler(WorktreeStore::handle_copy_project_entry);
        client.add_model_request_handler(WorktreeStore::handle_delete_project_entry);
        client.add_model_request_handler(WorktreeStore::handle_expand_project_entry);

        client.add_model_message_handler(BufferStore::handle_buffer_reloaded);
        client.add_model_message_handler(BufferStore::handle_buffer_saved);
        client.add_model_message_handler(BufferStore::handle_update_buffer_file);
        client.add_model_message_handler(BufferStore::handle_update_diff_base);
        client.add_model_request_handler(BufferStore::handle_save_buffer);
        client.add_model_request_handler(BufferStore::handle_blame_buffer);
    }

    pub fn local(
        client: Arc<Client>,
        node: Arc<dyn NodeRuntime>,
        user_store: Model<UserStore>,
        languages: Arc<LanguageRegistry>,
        fs: Arc<dyn Fs>,
        cx: &mut AppContext,
    ) -> Model<Self> {
        cx.new_model(|cx: &mut ModelContext<Self>| {
            let (tx, rx) = mpsc::unbounded();
            cx.spawn(move |this, cx| Self::send_buffer_ordered_messages(this, rx, cx))
                .detach();
            let tasks = Inventory::new(cx);
            let global_snippets_dir = paths::config_dir().join("snippets");
            let snippets =
                SnippetProvider::new(fs.clone(), BTreeSet::from_iter([global_snippets_dir]), cx);

            let worktree_store = cx.new_model(|_| WorktreeStore::new(false));
            cx.subscribe(&worktree_store, Self::on_worktree_store_event)
                .detach();

            let buffer_store =
                cx.new_model(|cx| BufferStore::new(worktree_store.clone(), None, cx));
            cx.subscribe(&buffer_store, Self::on_buffer_store_event)
                .detach();

            let yarn = YarnPathStore::new(fs.clone(), cx);

            Self {
                buffer_ordered_messages_tx: tx,
                collaborators: Default::default(),
                worktree_store,
                buffer_store,
                shared_buffers: Default::default(),
                loading_worktrees: Default::default(),
                buffer_snapshots: Default::default(),
                join_project_response_message_id: 0,
                client_state: ProjectClientState::Local,
                client_subscriptions: Vec::new(),
                _subscriptions: vec![
                    cx.observe_global::<SettingsStore>(Self::on_settings_changed),
                    cx.on_release(Self::release),
                    cx.on_app_quit(Self::shutdown_language_servers),
                ],
                _maintain_buffer_languages: Self::maintain_buffer_languages(languages.clone(), cx),
                _maintain_workspace_config: Self::maintain_workspace_config(cx),
                active_entry: None,
                yarn,
                snippets,
                languages,
                client,
                user_store,
                fs,
                ssh_session: None,
                next_entry_id: Default::default(),
                next_debugger_id: Default::default(),
                next_diagnostic_group_id: Default::default(),
                diagnostics: Default::default(),
                diagnostic_summaries: Default::default(),
                supplementary_language_servers: HashMap::default(),
                language_servers: Default::default(),
                debug_adapters: Default::default(),
                open_breakpoints: Default::default(),
                closed_breakpoints: Default::default(),
                language_server_ids: HashMap::default(),
                language_server_statuses: Default::default(),
                last_formatting_failure: None,
                last_workspace_edits_by_language_server: Default::default(),
                language_server_watched_paths: HashMap::default(),
                language_server_watcher_registrations: HashMap::default(),
                buffers_being_formatted: Default::default(),
                buffers_needing_diff: Default::default(),
                git_diff_debouncer: DebouncedDelay::new(),
                nonce: StdRng::from_entropy().gen(),
                terminals: Terminals {
                    local_handles: Vec::new(),
                },
                current_lsp_settings: ProjectSettings::get_global(cx).lsp.clone(),
                node: Some(node),
                default_prettier: DefaultPrettier::default(),
                prettiers_per_worktree: HashMap::default(),
                prettier_instances: HashMap::default(),
                tasks,
                hosted_project_id: None,
                dev_server_project_id: None,
                search_history: Self::new_search_history(),
                cached_shell_environments: HashMap::default(),
                remotely_created_buffers: Default::default(),
            }
        })
    }

    pub fn ssh(
        ssh: Arc<SshSession>,
        client: Arc<Client>,
        node: Arc<dyn NodeRuntime>,
        user_store: Model<UserStore>,
        languages: Arc<LanguageRegistry>,
        fs: Arc<dyn Fs>,
        cx: &mut AppContext,
    ) -> Model<Self> {
        let this = Self::local(client, node, user_store, languages, fs, cx);
        this.update(cx, |this, cx| {
            let buffer_store = this.buffer_store.downgrade();

            ssh.add_message_handler(cx.weak_model(), Self::handle_update_worktree);
            ssh.add_message_handler(cx.weak_model(), Self::handle_create_buffer_for_peer);
            ssh.add_message_handler(buffer_store.clone(), BufferStore::handle_update_buffer_file);
            ssh.add_message_handler(buffer_store.clone(), BufferStore::handle_update_diff_base);

            this.ssh_session = Some(ssh);
        });
        this
    }

    pub async fn remote(
        remote_id: u64,
        client: Arc<Client>,
        user_store: Model<UserStore>,
        languages: Arc<LanguageRegistry>,
        fs: Arc<dyn Fs>,
        cx: AsyncAppContext,
    ) -> Result<Model<Self>> {
        let project =
            Self::in_room(remote_id, client, user_store, languages, fs, cx.clone()).await?;
        cx.update(|cx| {
            connection_manager::Manager::global(cx).update(cx, |manager, cx| {
                manager.maintain_project_connection(&project, cx)
            })
        })?;
        Ok(project)
    }

    pub async fn in_room(
        remote_id: u64,
        client: Arc<Client>,
        user_store: Model<UserStore>,
        languages: Arc<LanguageRegistry>,
        fs: Arc<dyn Fs>,
        cx: AsyncAppContext,
    ) -> Result<Model<Self>> {
        client.authenticate_and_connect(true, &cx).await?;

        let subscriptions = (
            client.subscribe_to_entity::<Self>(remote_id)?,
            client.subscribe_to_entity::<BufferStore>(remote_id)?,
        );
        let response = client
            .request_envelope(proto::JoinProject {
                project_id: remote_id,
            })
            .await?;
        Self::from_join_project_response(
            response,
            subscriptions,
            client,
            user_store,
            languages,
            fs,
            cx,
        )
        .await
    }

    async fn from_join_project_response(
        response: TypedEnvelope<proto::JoinProjectResponse>,
        subscription: (
            PendingEntitySubscription<Project>,
            PendingEntitySubscription<BufferStore>,
        ),
        client: Arc<Client>,
        user_store: Model<UserStore>,
        languages: Arc<LanguageRegistry>,
        fs: Arc<dyn Fs>,
        mut cx: AsyncAppContext,
    ) -> Result<Model<Self>> {
        let remote_id = response.payload.project_id;
        let role = response.payload.role();

        let worktree_store = cx.new_model(|_| WorktreeStore::new(true))?;
        let buffer_store =
            cx.new_model(|cx| BufferStore::new(worktree_store.clone(), Some(remote_id), cx))?;

        let this = cx.new_model(|cx| {
            let replica_id = response.payload.replica_id as ReplicaId;
            let tasks = Inventory::new(cx);
            let global_snippets_dir = paths::config_dir().join("snippets");
            let snippets =
                SnippetProvider::new(fs.clone(), BTreeSet::from_iter([global_snippets_dir]), cx);
            let yarn = YarnPathStore::new(fs.clone(), cx);

            let mut worktrees = Vec::new();
            for worktree in response.payload.worktrees {
                let worktree =
                    Worktree::remote(remote_id, replica_id, worktree, client.clone().into(), cx);
                worktrees.push(worktree);
            }

            let (tx, rx) = mpsc::unbounded();
            cx.spawn(move |this, cx| Self::send_buffer_ordered_messages(this, rx, cx))
                .detach();

            cx.subscribe(&buffer_store, Self::on_buffer_store_event)
                .detach();

            let mut this = Self {
                buffer_ordered_messages_tx: tx,
                buffer_store: buffer_store.clone(),
                worktree_store,
                shared_buffers: Default::default(),
                loading_worktrees: Default::default(),
                active_entry: None,
                collaborators: Default::default(),
                join_project_response_message_id: response.message_id,
                _maintain_buffer_languages: Self::maintain_buffer_languages(languages.clone(), cx),
                _maintain_workspace_config: Self::maintain_workspace_config(cx),
                languages,
                user_store: user_store.clone(),
                snippets,
                yarn,
                fs,
                ssh_session: None,
                next_entry_id: Default::default(),
                next_debugger_id: Default::default(),
                next_diagnostic_group_id: Default::default(),
                diagnostic_summaries: Default::default(),
                diagnostics: Default::default(),
                client_subscriptions: Default::default(),
                _subscriptions: vec![
                    cx.on_release(Self::release),
                    cx.on_app_quit(Self::shutdown_language_servers),
                ],
                client: client.clone(),
                client_state: ProjectClientState::Remote {
                    sharing_has_stopped: false,
                    capability: Capability::ReadWrite,
                    remote_id,
                    replica_id,
                    in_room: response.payload.dev_server_project_id.is_none(),
                },
                supplementary_language_servers: HashMap::default(),
                language_servers: Default::default(),
                language_server_ids: HashMap::default(),
                language_server_statuses: response
                    .payload
                    .language_servers
                    .into_iter()
                    .map(|server| {
                        (
                            LanguageServerId(server.id as usize),
                            LanguageServerStatus {
                                name: server.name,
                                pending_work: Default::default(),
                                has_pending_diagnostic_updates: false,
                                progress_tokens: Default::default(),
                            },
                        )
                    })
                    .collect(),
                debug_adapters: Default::default(),
                open_breakpoints: Default::default(),
                closed_breakpoints: Default::default(),
                last_formatting_failure: None,
                last_workspace_edits_by_language_server: Default::default(),
                language_server_watched_paths: HashMap::default(),
                language_server_watcher_registrations: HashMap::default(),
                buffers_being_formatted: Default::default(),
                buffers_needing_diff: Default::default(),
                git_diff_debouncer: DebouncedDelay::new(),
                buffer_snapshots: Default::default(),
                nonce: StdRng::from_entropy().gen(),
                terminals: Terminals {
                    local_handles: Vec::new(),
                },
                current_lsp_settings: ProjectSettings::get_global(cx).lsp.clone(),
                node: None,
                default_prettier: DefaultPrettier::default(),
                prettiers_per_worktree: HashMap::default(),
                prettier_instances: HashMap::default(),
                tasks,
                hosted_project_id: None,
                dev_server_project_id: response
                    .payload
                    .dev_server_project_id
                    .map(|dev_server_project_id| DevServerProjectId(dev_server_project_id)),
                search_history: Self::new_search_history(),
                cached_shell_environments: HashMap::default(),
                remotely_created_buffers: Arc::new(Mutex::new(RemotelyCreatedBuffers::default())),
            };
            this.set_role(role, cx);
            for worktree in worktrees {
                let _ = this.add_worktree(&worktree, cx);
            }
            this
        })?;

        let subscriptions = [
            subscription.0.set_model(&this, &mut cx),
            subscription.1.set_model(&buffer_store, &mut cx),
        ];

        let user_ids = response
            .payload
            .collaborators
            .iter()
            .map(|peer| peer.user_id)
            .collect();
        user_store
            .update(&mut cx, |user_store, cx| user_store.get_users(user_ids, cx))?
            .await?;

        this.update(&mut cx, |this, cx| {
            this.set_collaborators_from_proto(response.payload.collaborators, cx)?;
            this.client_subscriptions.extend(subscriptions);
            anyhow::Ok(())
        })??;

        Ok(this)
    }

    pub async fn hosted(
        remote_id: ProjectId,
        user_store: Model<UserStore>,
        client: Arc<Client>,
        languages: Arc<LanguageRegistry>,
        fs: Arc<dyn Fs>,
        cx: AsyncAppContext,
    ) -> Result<Model<Self>> {
        client.authenticate_and_connect(true, &cx).await?;

        let subscriptions = (
            client.subscribe_to_entity::<Self>(remote_id.0)?,
            client.subscribe_to_entity::<BufferStore>(remote_id.0)?,
        );
        let response = client
            .request_envelope(proto::JoinHostedProject {
                project_id: remote_id.0,
            })
            .await?;
        Self::from_join_project_response(
            response,
            subscriptions,
            client,
            user_store,
            languages,
            fs,
            cx,
        )
        .await
    }

    fn new_search_history() -> SearchHistory {
        SearchHistory::new(
            Some(MAX_PROJECT_SEARCH_HISTORY_SIZE),
            search_history::QueryInsertionBehavior::AlwaysInsert,
        )
    }

    fn release(&mut self, cx: &mut AppContext) {
        match &self.client_state {
            ProjectClientState::Local => {}
            ProjectClientState::Shared { .. } => {
                let _ = self.unshare_internal(cx);
            }
            ProjectClientState::Remote { remote_id, .. } => {
                let _ = self.client.send(proto::LeaveProject {
                    project_id: *remote_id,
                });
                self.disconnected_from_host_internal(cx);
            }
        }
    }

    pub fn running_debug_adapters(&self) -> impl Iterator<Item = Arc<DebugAdapterClient>> + '_ {
        self.debug_adapters
            .values()
            .filter_map(|state| match state {
                DebugAdapterClientState::Starting(_) => None,
                DebugAdapterClientState::Running(client) => Some(client.clone()),
            })
    }

    pub fn debug_adapter_by_id(&self, id: DebugAdapterClientId) -> Option<Arc<DebugAdapterClient>> {
        self.debug_adapters.get(&id).and_then(|state| match state {
            DebugAdapterClientState::Starting(_) => None,
            DebugAdapterClientState::Running(client) => Some(client.clone()),
        })
    }

    pub fn all_breakpoints(
        &self,
        as_abs_path: bool,
        cx: &mut ModelContext<Self>,
    ) -> HashMap<Arc<Path>, Vec<SerializedBreakpoint>> {
        let mut all_breakpoints: HashMap<Arc<Path>, Vec<SerializedBreakpoint>> = Default::default();

        for (buffer_id, breakpoints) in self.open_breakpoints.read().iter() {
            let Some(buffer) = maybe!({
                let buffer = self.buffer_for_id(*buffer_id, cx)?;
                Some(buffer.read(cx))
            }) else {
                continue;
            };

            let Some(path) = maybe!({
                let project_path = buffer.project_path(cx)?;

                if as_abs_path {
                    let worktree = self.worktree_for_id(project_path.worktree_id, cx)?;
                    Some(Arc::from(
                        worktree
                            .read(cx)
                            .absolutize(&project_path.path)
                            .ok()?
                            .as_path(),
                    ))
                } else {
                    Some(project_path.path)
                }
            }) else {
                continue;
            };

            let Some(relative_path) = maybe!({ Some(buffer.project_path(cx)?.path) }) else {
                continue;
            };

            all_breakpoints.entry(path).or_default().extend(
                breakpoints
                    .into_iter()
                    .map(|bp| bp.to_serialized(buffer, relative_path.clone())),
            );
        }

        for (project_path, serialized_breakpoints) in self.closed_breakpoints.read().iter() {
            let file_path = maybe!({
                if as_abs_path {
                    Some(Arc::from(self.absolute_path(project_path, cx)?))
                } else {
                    Some(project_path.path.clone())
                }
            });

            if let Some(file_path) = file_path {
                all_breakpoints
                    .entry(file_path)
                    .or_default()
                    .extend(serialized_breakpoints.iter().map(|bp| bp.clone()));
            }
        }

        all_breakpoints
    }

    pub fn send_breakpoints(
        &self,
        client: Arc<DebugAdapterClient>,
        cx: &mut ModelContext<Self>,
    ) -> Task<Result<()>> {
        cx.spawn(|project, mut cx| async move {
            let task = project.update(&mut cx, |project, cx| {
                let mut tasks = Vec::new();

                for (abs_path, serialized_breakpoints) in project.all_breakpoints(true, cx) {
                    let source_breakpoints = serialized_breakpoints
                        .iter()
                        .map(|bp| bp.to_source_breakpoint())
                        .collect::<Vec<_>>();

                    tasks
                        .push(client.set_breakpoints(abs_path.clone(), source_breakpoints.clone()));
                }

                try_join_all(tasks)
            })?;

            task.await?;

            Ok(())
        })
    }

    pub fn has_active_debugger(&self) -> bool {
        self.debug_adapters
            .values()
            .any(|c| matches!(c, DebugAdapterClientState::Running(_)))
    }

    pub fn start_debug_adapter_client_from_task(
        &mut self,
        debug_task: task::ResolvedTask,
        cx: &mut ModelContext<Self>,
    ) {
        let debug_template = debug_task.original_task();
        let cwd = debug_template
            .cwd
            .clone()
            .expect("Debug tasks need to know what directory to open");
        let adapter_config = debug_task
            .debug_adapter_config()
            .expect("Debug tasks need to specify adapter configuration");

        let debug_template = debug_template.clone();
        let command = debug_template.command.clone();
        let args = debug_template.args.clone();
        let request_args = adapter_config.request_args.as_ref().map(|a| a.args.clone());

        self.start_debug_adapter_client(
            adapter_config,
            command,
            args,
            cwd.into(),
            request_args,
            cx,
        );
    }

    pub fn start_debug_adapter_client(
        &mut self,
        config: DebugAdapterConfig,
        command: String,
        args: Vec<String>,
        cwd: PathBuf,
        request_args: Option<serde_json::Value>,
        cx: &mut ModelContext<Self>,
    ) {
        let id = DebugAdapterClientId(self.next_debugger_id());
        let task = cx.spawn(|this, mut cx| async move {
            let project = this.clone();
            let client = DebugAdapterClient::new(
                id,
                config,
                &command,
                &args,
                &cwd,
                request_args,
                move |event, cx| {
                    project
                        .update(cx, |_, cx| {
                            cx.emit(Event::DebugClientEvent {
                                client_id: id,
                                payload: event,
                            })
                        })
                        .log_err();
                },
                &mut cx,
            )
            .await
            .log_err()?;

            this.update(&mut cx, |this, cx| {
                let handle = this
                    .debug_adapters
                    .get_mut(&id)
                    .with_context(|| "Failed to find debug adapter with given id")?;
                *handle = DebugAdapterClientState::Running(client.clone());

                cx.emit(Event::DebugClientStarted(id));

                anyhow::Ok(())
            })
            .log_err();

            Some(client)
        });

        self.debug_adapters
            .insert(id, DebugAdapterClientState::Starting(task));
    }

    /// Get all serialized breakpoints that belong to a buffer
    ///
    /// # Parameters
    /// `buffer_id`: The buffer id to get serialized breakpoints of
    /// `cx`: The context of the editor
    ///
    /// # Return
    /// `None`: If the buffer associated with buffer id doesn't exist or this editor
    ///     doesn't belong to a project
    ///
    /// `(Path, Vec<SerializedBreakpoint)`: Returns worktree path (used when saving workspace)
    ///     and a vector of the serialized breakpoints
    pub fn serialize_breakpoints_for_buffer_id(
        &self,
        buffer_id: &BufferId,
        cx: &ModelContext<Self>,
    ) -> Option<(Arc<Path>, Vec<SerializedBreakpoint>)> {
        let buffer = self.buffer_for_id(*buffer_id, cx)?.read(cx);
        let project_path = buffer.project_path(cx)?;
        let worktree_path = self
            .worktree_for_id(project_path.worktree_id, cx)?
            .read(cx)
            .abs_path();
        let bp_read_guard = self.open_breakpoints.read();

        Some((
            worktree_path,
            bp_read_guard
                .get(buffer_id)?
                .iter()
                .map(|bp| bp.to_serialized(buffer, project_path.path.clone()))
                .collect(),
        ))
    }

    // Convert serialize breakpoints to active buffer breakpoints
    //
    // When a new buffer is opened, project converts any serialize
    // breakpoints to active breakpoints that the buffer is aware
    // of.
    pub fn convert_to_open_breakpoints(
        &mut self,
        project_path: &ProjectPath,
        buffer_id: BufferId,
        snapshot: MultiBufferSnapshot,
    ) {
        if let Some(serialized_breakpoints) =
            { self.closed_breakpoints.write().remove(project_path) }
        {
            let mut write_guard = self.open_breakpoints.write();

            for serialized_bp in serialized_breakpoints {
                write_guard
                    .entry(buffer_id)
                    .or_default()
                    .insert(Breakpoint {
                        position: snapshot.anchor_at(
                            Point::new(serialized_bp.position.saturating_sub(1), 0),
                            Bias::Left,
                        ),
                    }); // Serialized breakpoints start at index one so we shift when converting to open breakpoints
            }
        }
    }

    /// Serialize all breakpoints to save within workspace's database
    ///
    /// # Return
    /// HashMap:
    ///     Key: A valid worktree path
    ///     Value: All serialized breakpoints that belong to a worktree
    pub fn serialize_breakpoints(
        &self,
        cx: &ModelContext<Self>,
    ) -> HashMap<Arc<Path>, Vec<SerializedBreakpoint>> {
        let mut result: HashMap<Arc<Path>, Vec<SerializedBreakpoint>> = Default::default();

        if !DebuggerSettings::get_global(cx).save_breakpoints {
            return result;
        }

        let breakpoint_read_guard = self.open_breakpoints.read();

        for buffer_id in breakpoint_read_guard.keys() {
            if let Some((worktree_path, mut serialized_breakpoint)) =
                self.serialize_breakpoints_for_buffer_id(&buffer_id, cx)
            {
                result
                    .entry(worktree_path.clone())
                    .or_default()
                    .append(&mut serialized_breakpoint)
            }
        }

        for (project_path, serialized_bp) in self.closed_breakpoints.read().iter() {
            let Some(worktree) = self.worktree_for_id(project_path.worktree_id, cx) else {
                continue;
            };

            let worktree_path = worktree.read(cx).abs_path();

            result
                .entry(worktree_path)
                .or_default()
                .extend(serialized_bp.iter().map(|bp| bp.clone()));
        }

        result
    }

    /// Sends updated breakpoint information of one file to all active debug adapters
    ///
    /// This function is called whenever a breakpoint is toggled, and it doesn't need
    /// to send breakpoints from closed files because those breakpoints can't change
    /// without opening a buffer.
    pub fn update_file_breakpoints(&self, buffer_id: BufferId, cx: &ModelContext<Self>) {
        let clients = self.running_debug_adapters().collect::<Vec<_>>();

        if clients.is_empty() {
            return;
        }

        let Some(buffer) = self.buffer_for_id(buffer_id, cx) else {
            return;
        };

        let buffer = buffer.read(cx);

        let abs_file_path = maybe!({
            let project_path = buffer.project_path(cx)?;
            let worktree = self.worktree_for_id(project_path.worktree_id, cx)?;
            let path = worktree.read(cx).absolutize(&project_path.path).ok()?;

            Some(path)
        });

        let Some(file_path) = abs_file_path else {
            return;
        };

        let read_guard = self.open_breakpoints.read();

        let breakpoints = read_guard.get(&buffer_id);
        let snapshot = buffer.snapshot();

        if let Some(breakpoints) = breakpoints {
            // TODO debugger: Send correct value for sourceModified

            for client in clients {
                let file_path = file_path.clone();
                let source_breakpoints = breakpoints
                    .iter()
                    .map(|bp| bp.source_for_snapshot(&snapshot))
                    .collect::<Vec<_>>();

                cx.background_executor()
                    .spawn(async move {
                        client
                            .set_breakpoints(Arc::from(file_path), source_breakpoints)
                            .await?;

                        anyhow::Ok(())
                    })
                    .detach_and_log_err(cx)
            }
        }
    }

    pub fn stop_debug_adapter_client(
        &mut self,
        client_id: DebugAdapterClientId,
        should_terminate: bool,
        cx: &mut ModelContext<Self>,
    ) {
        let Some(debug_client) = self.debug_adapters.remove(&client_id) else {
            return;
        };

        cx.emit(Event::DebugClientStopped(client_id));

        if !should_terminate {
            return;
        }

        if let DebugAdapterClientState::Running(client) = debug_client {
            cx.spawn(|_, _| async move { client.terminate().await })
                .detach_and_log_err(cx)
        }
    }

    fn shutdown_language_servers(
        &mut self,
        _cx: &mut ModelContext<Self>,
    ) -> impl Future<Output = ()> {
        let shutdown_futures = self
            .language_servers
            .drain()
            .map(|(_, server_state)| async {
                use LanguageServerState::*;
                match server_state {
                    Running { server, .. } => server.shutdown()?.await,
                    Starting(task) => task.await?.shutdown()?.await,
                }
            })
            .collect::<Vec<_>>();

        async move {
            futures::future::join_all(shutdown_futures).await;
        }
    }

    #[cfg(any(test, feature = "test-support"))]
    pub async fn example(
        root_paths: impl IntoIterator<Item = &Path>,
        cx: &mut AsyncAppContext,
    ) -> Model<Project> {
        use clock::FakeSystemClock;

        let fs = Arc::new(RealFs::default());
        let languages = LanguageRegistry::test(cx.background_executor().clone());
        let clock = Arc::new(FakeSystemClock::default());
        let http_client = http_client::FakeHttpClient::with_404_response();
        let client = cx
            .update(|cx| client::Client::new(clock, http_client.clone(), cx))
            .unwrap();
        let user_store = cx
            .new_model(|cx| UserStore::new(client.clone(), cx))
            .unwrap();
        let project = cx
            .update(|cx| {
                Project::local(
                    client,
                    node_runtime::FakeNodeRuntime::new(),
                    user_store,
                    Arc::new(languages),
                    fs,
                    cx,
                )
            })
            .unwrap();
        for path in root_paths {
            let (tree, _) = project
                .update(cx, |project, cx| {
                    project.find_or_create_worktree(path, true, cx)
                })
                .unwrap()
                .await
                .unwrap();
            tree.update(cx, |tree, _| tree.as_local().unwrap().scan_complete())
                .unwrap()
                .await;
        }
        project
    }

    #[cfg(any(test, feature = "test-support"))]
    pub async fn test(
        fs: Arc<dyn Fs>,
        root_paths: impl IntoIterator<Item = &Path>,
        cx: &mut gpui::TestAppContext,
    ) -> Model<Project> {
        use clock::FakeSystemClock;

        let languages = LanguageRegistry::test(cx.executor());
        let clock = Arc::new(FakeSystemClock::default());
        let http_client = http_client::FakeHttpClient::with_404_response();
        let client = cx.update(|cx| client::Client::new(clock, http_client.clone(), cx));
        let user_store = cx.new_model(|cx| UserStore::new(client.clone(), cx));
        let project = cx.update(|cx| {
            Project::local(
                client,
                node_runtime::FakeNodeRuntime::new(),
                user_store,
                Arc::new(languages),
                fs,
                cx,
            )
        });
        for path in root_paths {
            let (tree, _) = project
                .update(cx, |project, cx| {
                    project.find_or_create_worktree(path, true, cx)
                })
                .await
                .unwrap();

            project.update(cx, |project, cx| {
                let tree_id = tree.read(cx).id();
                // In tests we always populate the environment to be empty so we don't run the shell
                project
                    .cached_shell_environments
                    .insert(tree_id, HashMap::default());
            });

            tree.update(cx, |tree, _| tree.as_local().unwrap().scan_complete())
                .await;
        }
        project
    }

    fn on_settings_changed(&mut self, cx: &mut ModelContext<Self>) {
        let mut language_servers_to_start = Vec::new();
        let mut language_formatters_to_check = Vec::new();
        for buffer in self.buffer_store.read(cx).buffers() {
            let buffer = buffer.read(cx);
            let buffer_file = File::from_dyn(buffer.file());
            let buffer_language = buffer.language();
            let settings = language_settings(buffer_language, buffer.file(), cx);
            if let Some(language) = buffer_language {
                if settings.enable_language_server {
                    if let Some(file) = buffer_file {
                        language_servers_to_start
                            .push((file.worktree.clone(), Arc::clone(language)));
                    }
                }
                language_formatters_to_check
                    .push((buffer_file.map(|f| f.worktree_id(cx)), settings.clone()));
            }
        }

        let mut language_servers_to_stop = Vec::new();
        let mut language_servers_to_restart = Vec::new();
        let languages = self.languages.to_vec();

        let new_lsp_settings = ProjectSettings::get_global(cx).lsp.clone();
        let current_lsp_settings = &self.current_lsp_settings;
        for (worktree_id, started_lsp_name) in self.language_server_ids.keys() {
            let language = languages.iter().find_map(|l| {
                let adapter = self
                    .languages
                    .lsp_adapters(l)
                    .iter()
                    .find(|adapter| &adapter.name == started_lsp_name)?
                    .clone();
                Some((l, adapter))
            });
            if let Some((language, adapter)) = language {
                let worktree = self.worktree_for_id(*worktree_id, cx);
                let file = worktree.as_ref().and_then(|tree| {
                    tree.update(cx, |tree, cx| tree.root_file(cx).map(|f| f as _))
                });
                if !language_settings(Some(language), file.as_ref(), cx).enable_language_server {
                    language_servers_to_stop.push((*worktree_id, started_lsp_name.clone()));
                } else if let Some(worktree) = worktree {
                    let server_name = &adapter.name.0;
                    match (
                        current_lsp_settings.get(server_name),
                        new_lsp_settings.get(server_name),
                    ) {
                        (None, None) => {}
                        (Some(_), None) | (None, Some(_)) => {
                            language_servers_to_restart.push((worktree, Arc::clone(language)));
                        }
                        (Some(current_lsp_settings), Some(new_lsp_settings)) => {
                            if current_lsp_settings != new_lsp_settings {
                                language_servers_to_restart.push((worktree, Arc::clone(language)));
                            }
                        }
                    }
                }
            }
        }
        self.current_lsp_settings = new_lsp_settings;

        // Stop all newly-disabled language servers.
        for (worktree_id, adapter_name) in language_servers_to_stop {
            self.stop_language_server(worktree_id, adapter_name, cx)
                .detach();
        }

        let mut prettier_plugins_by_worktree = HashMap::default();
        for (worktree, language_settings) in language_formatters_to_check {
            if let Some(plugins) =
                prettier_support::prettier_plugins_for_language(&language_settings)
            {
                prettier_plugins_by_worktree
                    .entry(worktree)
                    .or_insert_with(|| HashSet::default())
                    .extend(plugins.iter().cloned());
            }
        }
        for (worktree, prettier_plugins) in prettier_plugins_by_worktree {
            self.install_default_prettier(
                worktree,
                prettier_plugins.into_iter().map(Arc::from),
                cx,
            );
        }

        // Start all the newly-enabled language servers.
        for (worktree, language) in language_servers_to_start {
            self.start_language_servers(&worktree, language, cx);
        }

        // Restart all language servers with changed initialization options.
        for (worktree, language) in language_servers_to_restart {
            self.restart_language_servers(worktree, language, cx);
        }

        cx.notify();
    }

    pub fn buffer_for_id(&self, remote_id: BufferId, cx: &AppContext) -> Option<Model<Buffer>> {
        self.buffer_store.read(cx).get(remote_id)
    }

    pub fn languages(&self) -> &Arc<LanguageRegistry> {
        &self.languages
    }

    pub fn client(&self) -> Arc<Client> {
        self.client.clone()
    }

    pub fn user_store(&self) -> Model<UserStore> {
        self.user_store.clone()
    }

    pub fn node_runtime(&self) -> Option<&Arc<dyn NodeRuntime>> {
        self.node.as_ref()
    }

    pub fn opened_buffers(&self, cx: &AppContext) -> Vec<Model<Buffer>> {
        self.buffer_store.read(cx).buffers().collect()
    }

    #[cfg(any(test, feature = "test-support"))]
    pub fn has_open_buffer(&self, path: impl Into<ProjectPath>, cx: &AppContext) -> bool {
        self.buffer_store
            .read(cx)
            .get_by_path(&path.into(), cx)
            .is_some()
    }

    pub fn fs(&self) -> &Arc<dyn Fs> {
        &self.fs
    }

    pub fn remote_id(&self) -> Option<u64> {
        match self.client_state {
            ProjectClientState::Local => None,
            ProjectClientState::Shared { remote_id, .. }
            | ProjectClientState::Remote { remote_id, .. } => Some(remote_id),
        }
    }

    pub fn hosted_project_id(&self) -> Option<ProjectId> {
        self.hosted_project_id
    }

    pub fn dev_server_project_id(&self) -> Option<DevServerProjectId> {
        self.dev_server_project_id
    }

    pub fn supports_remote_terminal(&self, cx: &AppContext) -> bool {
        let Some(id) = self.dev_server_project_id else {
            return false;
        };
        let Some(server) = dev_server_projects::Store::global(cx)
            .read(cx)
            .dev_server_for_project(id)
        else {
            return false;
        };
        server.ssh_connection_string.is_some()
    }

    pub fn ssh_connection_string(&self, cx: &ModelContext<Self>) -> Option<SharedString> {
        if self.is_local_or_ssh() {
            return None;
        }

        let dev_server_id = self.dev_server_project_id()?;
        dev_server_projects::Store::global(cx)
            .read(cx)
            .dev_server_for_project(dev_server_id)?
            .ssh_connection_string
            .clone()
    }

    pub fn replica_id(&self) -> ReplicaId {
        match self.client_state {
            ProjectClientState::Remote { replica_id, .. } => replica_id,
            _ => 0,
        }
    }

    fn metadata_changed(&mut self, cx: &mut ModelContext<Self>) {
        if let ProjectClientState::Shared { updates_tx, .. } = &mut self.client_state {
            updates_tx
                .unbounded_send(LocalProjectUpdate::WorktreesChanged)
                .ok();
        }
        cx.notify();
    }

    pub fn task_inventory(&self) -> &Model<Inventory> {
        &self.tasks
    }

    pub fn snippets(&self) -> &Model<SnippetProvider> {
        &self.snippets
    }

    pub fn search_history(&self) -> &SearchHistory {
        &self.search_history
    }

    pub fn search_history_mut(&mut self) -> &mut SearchHistory {
        &mut self.search_history
    }

    pub fn collaborators(&self) -> &HashMap<proto::PeerId, Collaborator> {
        &self.collaborators
    }

    pub fn host(&self) -> Option<&Collaborator> {
        self.collaborators.values().find(|c| c.replica_id == 0)
    }

    pub fn set_worktrees_reordered(&mut self, worktrees_reordered: bool, cx: &mut AppContext) {
        self.worktree_store.update(cx, |store, _| {
            store.set_worktrees_reordered(worktrees_reordered);
        });
    }

    /// Collect all worktrees, including ones that don't appear in the project panel
    pub fn worktrees<'a>(
        &self,
        cx: &'a AppContext,
    ) -> impl 'a + DoubleEndedIterator<Item = Model<Worktree>> {
        self.worktree_store.read(cx).worktrees()
    }

    /// Collect all user-visible worktrees, the ones that appear in the project panel.
    pub fn visible_worktrees<'a>(
        &'a self,
        cx: &'a AppContext,
    ) -> impl 'a + DoubleEndedIterator<Item = Model<Worktree>> {
        self.worktree_store.read(cx).visible_worktrees(cx)
    }

    pub fn worktree_root_names<'a>(&'a self, cx: &'a AppContext) -> impl Iterator<Item = &'a str> {
        self.visible_worktrees(cx)
            .map(|tree| tree.read(cx).root_name())
    }

    pub fn worktree_for_id(&self, id: WorktreeId, cx: &AppContext) -> Option<Model<Worktree>> {
        self.worktree_store.read(cx).worktree_for_id(id, cx)
    }

    pub fn worktree_for_entry(
        &self,
        entry_id: ProjectEntryId,
        cx: &AppContext,
    ) -> Option<Model<Worktree>> {
        self.worktree_store
            .read(cx)
            .worktree_for_entry(entry_id, cx)
    }

    pub fn worktree_id_for_entry(
        &self,
        entry_id: ProjectEntryId,
        cx: &AppContext,
    ) -> Option<WorktreeId> {
        self.worktree_for_entry(entry_id, cx)
            .map(|worktree| worktree.read(cx).id())
    }

    /// Checks if the entry is the root of a worktree.
    pub fn entry_is_worktree_root(&self, entry_id: ProjectEntryId, cx: &AppContext) -> bool {
        self.worktree_for_entry(entry_id, cx)
            .map(|worktree| {
                worktree
                    .read(cx)
                    .root_entry()
                    .is_some_and(|e| e.id == entry_id)
            })
            .unwrap_or(false)
    }

    pub fn visibility_for_paths(&self, paths: &[PathBuf], cx: &AppContext) -> Option<bool> {
        paths
            .iter()
            .map(|path| self.visibility_for_path(path, cx))
            .max()
            .flatten()
    }

    pub fn visibility_for_path(&self, path: &Path, cx: &AppContext) -> Option<bool> {
        self.worktrees(cx)
            .filter_map(|worktree| {
                let worktree = worktree.read(cx);
                worktree
                    .as_local()?
                    .contains_abs_path(path)
                    .then(|| worktree.is_visible())
            })
            .max()
    }

    pub fn create_entry(
        &mut self,
        project_path: impl Into<ProjectPath>,
        is_directory: bool,
        cx: &mut ModelContext<Self>,
    ) -> Task<Result<CreatedEntry>> {
        let project_path = project_path.into();
        let Some(worktree) = self.worktree_for_id(project_path.worktree_id, cx) else {
            return Task::ready(Err(anyhow!(format!(
                "No worktree for path {project_path:?}"
            ))));
        };
        worktree.update(cx, |worktree, cx| {
            worktree.create_entry(project_path.path, is_directory, cx)
        })
    }

    pub fn copy_entry(
        &mut self,
        entry_id: ProjectEntryId,
        new_path: impl Into<Arc<Path>>,
        cx: &mut ModelContext<Self>,
    ) -> Task<Result<Option<Entry>>> {
        let Some(worktree) = self.worktree_for_entry(entry_id, cx) else {
            return Task::ready(Ok(None));
        };
        worktree.update(cx, |worktree, cx| {
            worktree.copy_entry(entry_id, new_path, cx)
        })
    }

    pub fn rename_entry(
        &mut self,
        entry_id: ProjectEntryId,
        new_path: impl Into<Arc<Path>>,
        cx: &mut ModelContext<Self>,
    ) -> Task<Result<CreatedEntry>> {
        let Some(worktree) = self.worktree_for_entry(entry_id, cx) else {
            return Task::ready(Err(anyhow!(format!("No worktree for entry {entry_id:?}"))));
        };
        worktree.update(cx, |worktree, cx| {
            worktree.rename_entry(entry_id, new_path, cx)
        })
    }

    pub fn delete_entry(
        &mut self,
        entry_id: ProjectEntryId,
        trash: bool,
        cx: &mut ModelContext<Self>,
    ) -> Option<Task<Result<()>>> {
        let worktree = self.worktree_for_entry(entry_id, cx)?;
        worktree.update(cx, |worktree, cx| {
            worktree.delete_entry(entry_id, trash, cx)
        })
    }

    pub fn expand_entry(
        &mut self,
        worktree_id: WorktreeId,
        entry_id: ProjectEntryId,
        cx: &mut ModelContext<Self>,
    ) -> Option<Task<Result<()>>> {
        let worktree = self.worktree_for_id(worktree_id, cx)?;
        worktree.update(cx, |worktree, cx| worktree.expand_entry(entry_id, cx))
    }

    pub fn shared(&mut self, project_id: u64, cx: &mut ModelContext<Self>) -> Result<()> {
        if !matches!(self.client_state, ProjectClientState::Local) {
            if let ProjectClientState::Remote { in_room, .. } = &mut self.client_state {
                if *in_room || self.dev_server_project_id.is_none() {
                    return Err(anyhow!("project was already shared"));
                } else {
                    *in_room = true;
                    return Ok(());
                }
            } else {
                return Err(anyhow!("project was already shared"));
            }
        }
        self.client_subscriptions.extend([
            self.client
                .subscribe_to_entity(project_id)?
                .set_model(&cx.handle(), &mut cx.to_async()),
            self.client
                .subscribe_to_entity(project_id)?
                .set_model(&self.worktree_store, &mut cx.to_async()),
            self.client
                .subscribe_to_entity(project_id)?
                .set_model(&self.buffer_store, &mut cx.to_async()),
        ]);

        self.buffer_store.update(cx, |buffer_store, cx| {
            buffer_store.set_remote_id(Some(project_id), cx)
        });
        self.worktree_store.update(cx, |store, cx| {
            store.set_shared(true, cx);
        });

        for (server_id, status) in &self.language_server_statuses {
            self.client
                .send(proto::StartLanguageServer {
                    project_id,
                    server: Some(proto::LanguageServer {
                        id: server_id.0 as u64,
                        name: status.name.clone(),
                    }),
                })
                .log_err();
        }

        let store = cx.global::<SettingsStore>();
        for worktree in self.worktrees(cx) {
            let worktree_id = worktree.read(cx).id().to_proto();
            for (path, content) in store.local_settings(worktree.entity_id().as_u64() as usize) {
                self.client
                    .send(proto::UpdateWorktreeSettings {
                        project_id,
                        worktree_id,
                        path: path.to_string_lossy().into(),
                        content: Some(content),
                    })
                    .log_err();
            }
        }

        let (updates_tx, mut updates_rx) = mpsc::unbounded();
        let client = self.client.clone();
        self.client_state = ProjectClientState::Shared {
            remote_id: project_id,
            updates_tx,
            _send_updates: cx.spawn(move |this, mut cx| async move {
                while let Some(update) = updates_rx.next().await {
                    match update {
                        LocalProjectUpdate::WorktreesChanged => {
                            let worktrees = this.update(&mut cx, |this, cx| {
                                this.worktrees(cx).collect::<Vec<_>>()
                            })?;

                            let update_project = this
                                .update(&mut cx, |this, cx| {
                                    this.client.request(proto::UpdateProject {
                                        project_id,
                                        worktrees: this.worktree_metadata_protos(cx),
                                    })
                                })?
                                .await;
                            if update_project.log_err().is_none() {
                                continue;
                            }

                            this.update(&mut cx, |this, cx| {
                                for worktree in worktrees {
                                    worktree.update(cx, |worktree, cx| {
                                        if let Some(summaries) =
                                            this.diagnostic_summaries.get(&worktree.id())
                                        {
                                            for (path, summaries) in summaries {
                                                for (&server_id, summary) in summaries {
                                                    this.client.send(
                                                        proto::UpdateDiagnosticSummary {
                                                            project_id,
                                                            worktree_id: worktree.id().to_proto(),
                                                            summary: Some(
                                                                summary.to_proto(server_id, path),
                                                            ),
                                                        },
                                                    )?;
                                                }
                                            }
                                        }

                                        worktree.observe_updates(project_id, cx, {
                                            let client = client.clone();
                                            move |update| {
                                                client.request(update).map(|result| result.is_ok())
                                            }
                                        });

                                        anyhow::Ok(())
                                    })?;
                                }
                                anyhow::Ok(())
                            })??;
                        }
                        LocalProjectUpdate::CreateBufferForPeer { peer_id, buffer_id } => {
                            let Some(buffer_store) = this.update(&mut cx, |this, _| {
                                if this
                                    .shared_buffers
                                    .entry(peer_id)
                                    .or_default()
                                    .insert(buffer_id)
                                {
                                    Some(this.buffer_store.clone())
                                } else {
                                    None
                                }
                            })?
                            else {
                                continue;
                            };
                            BufferStore::create_buffer_for_peer(
                                buffer_store,
                                peer_id,
                                buffer_id,
                                project_id,
                                client.clone().into(),
                                &mut cx,
                            )
                            .await?;
                        }
                    }
                }
                Ok(())
            }),
        };

        self.metadata_changed(cx);
        cx.emit(Event::RemoteIdChanged(Some(project_id)));
        cx.notify();
        Ok(())
    }

    pub fn reshared(
        &mut self,
        message: proto::ResharedProject,
        cx: &mut ModelContext<Self>,
    ) -> Result<()> {
        self.shared_buffers.clear();
        self.set_collaborators_from_proto(message.collaborators, cx)?;
        self.metadata_changed(cx);
        cx.emit(Event::Reshared);
        Ok(())
    }

    pub fn rejoined(
        &mut self,
        message: proto::RejoinedProject,
        message_id: u32,
        cx: &mut ModelContext<Self>,
    ) -> Result<()> {
        cx.update_global::<SettingsStore, _>(|store, cx| {
            self.worktree_store.update(cx, |worktree_store, cx| {
                for worktree in worktree_store.worktrees() {
                    store
                        .clear_local_settings(worktree.entity_id().as_u64() as usize, cx)
                        .log_err();
                }
            });
        });

        self.join_project_response_message_id = message_id;
        self.set_worktrees_from_proto(message.worktrees, cx)?;
        self.set_collaborators_from_proto(message.collaborators, cx)?;
        self.language_server_statuses = message
            .language_servers
            .into_iter()
            .map(|server| {
                (
                    LanguageServerId(server.id as usize),
                    LanguageServerStatus {
                        name: server.name,
                        pending_work: Default::default(),
                        has_pending_diagnostic_updates: false,
                        progress_tokens: Default::default(),
                    },
                )
            })
            .collect();
        self.enqueue_buffer_ordered_message(BufferOrderedMessage::Resync)
            .unwrap();
        cx.emit(Event::Rejoined);
        cx.notify();
        Ok(())
    }

    pub fn unshare(&mut self, cx: &mut ModelContext<Self>) -> Result<()> {
        self.unshare_internal(cx)?;
        self.metadata_changed(cx);
        cx.notify();
        Ok(())
    }

    fn unshare_internal(&mut self, cx: &mut AppContext) -> Result<()> {
        if self.is_via_collab() {
            if self.dev_server_project_id().is_some() {
                if let ProjectClientState::Remote { in_room, .. } = &mut self.client_state {
                    *in_room = false
                }
                return Ok(());
            } else {
                return Err(anyhow!("attempted to unshare a remote project"));
            }
        }

        if let ProjectClientState::Shared { remote_id, .. } = self.client_state {
            self.client_state = ProjectClientState::Local;
            self.collaborators.clear();
            self.shared_buffers.clear();
            self.client_subscriptions.clear();
            self.worktree_store.update(cx, |store, cx| {
                store.set_shared(false, cx);
            });
            self.buffer_store
                .update(cx, |buffer_store, cx| buffer_store.set_remote_id(None, cx));
            self.client
                .send(proto::UnshareProject {
                    project_id: remote_id,
                })
                .ok();
            Ok(())
        } else {
            Err(anyhow!("attempted to unshare an unshared project"))
        }
    }

    pub fn disconnected_from_host(&mut self, cx: &mut ModelContext<Self>) {
        if self.is_disconnected() {
            return;
        }
        self.disconnected_from_host_internal(cx);
        cx.emit(Event::DisconnectedFromHost);
        cx.notify();
    }

    pub fn set_role(&mut self, role: proto::ChannelRole, cx: &mut ModelContext<Self>) {
        let new_capability =
            if role == proto::ChannelRole::Member || role == proto::ChannelRole::Admin {
                Capability::ReadWrite
            } else {
                Capability::ReadOnly
            };
        if let ProjectClientState::Remote { capability, .. } = &mut self.client_state {
            if *capability == new_capability {
                return;
            }

            *capability = new_capability;
            for buffer in self.opened_buffers(cx) {
                buffer.update(cx, |buffer, cx| buffer.set_capability(new_capability, cx));
            }
        }
    }

    fn disconnected_from_host_internal(&mut self, cx: &mut AppContext) {
        if let ProjectClientState::Remote {
            sharing_has_stopped,
            ..
        } = &mut self.client_state
        {
            *sharing_has_stopped = true;
            self.collaborators.clear();
            self.worktree_store.update(cx, |store, cx| {
                store.disconnected_from_host(cx);
            });
            self.buffer_store.update(cx, |buffer_store, cx| {
                buffer_store.disconnected_from_host(cx)
            });
        }
    }

    pub fn close(&mut self, cx: &mut ModelContext<Self>) {
        cx.emit(Event::Closed);
    }

    pub fn is_disconnected(&self) -> bool {
        match &self.client_state {
            ProjectClientState::Remote {
                sharing_has_stopped,
                ..
            } => *sharing_has_stopped,
            _ => false,
        }
    }

    pub fn capability(&self) -> Capability {
        match &self.client_state {
            ProjectClientState::Remote { capability, .. } => *capability,
            ProjectClientState::Shared { .. } | ProjectClientState::Local => Capability::ReadWrite,
        }
    }

    pub fn is_read_only(&self) -> bool {
        self.is_disconnected() || self.capability() == Capability::ReadOnly
    }

    pub fn is_local(&self) -> bool {
        match &self.client_state {
            ProjectClientState::Local | ProjectClientState::Shared { .. } => {
                self.ssh_session.is_none()
            }
            ProjectClientState::Remote { .. } => false,
        }
    }

    pub fn is_local_or_ssh(&self) -> bool {
        match &self.client_state {
            ProjectClientState::Local | ProjectClientState::Shared { .. } => true,
            ProjectClientState::Remote { .. } => false,
        }
    }

    pub fn is_via_collab(&self) -> bool {
        match &self.client_state {
            ProjectClientState::Local | ProjectClientState::Shared { .. } => false,
            ProjectClientState::Remote { .. } => true,
        }
    }

    pub fn create_buffer(&mut self, cx: &mut ModelContext<Self>) -> Task<Result<Model<Buffer>>> {
        self.buffer_store.update(cx, |buffer_store, cx| {
            buffer_store.create_buffer(
                if self.is_via_collab() {
                    Some((self.client.clone().into(), self.remote_id().unwrap()))
                } else {
                    None
                },
                cx,
            )
        })
    }

    pub fn create_local_buffer(
        &mut self,
        text: &str,
        language: Option<Arc<Language>>,
        cx: &mut ModelContext<Self>,
    ) -> Model<Buffer> {
        if self.is_via_collab() {
            panic!("called create_local_buffer on a remote project")
        }
        self.buffer_store.update(cx, |buffer_store, cx| {
            buffer_store.create_local_buffer(text, language, cx)
        })
    }

    pub fn open_path(
        &mut self,
        path: ProjectPath,
        cx: &mut ModelContext<Self>,
    ) -> Task<Result<(Option<ProjectEntryId>, AnyModel)>> {
        let task = self.open_buffer(path.clone(), cx);
        cx.spawn(move |project, mut cx| async move {
            let buffer = task.await?;
            let (project_entry_id, buffer_id) = buffer.read_with(&cx, |buffer, cx| {
                (
                    File::from_dyn(buffer.file()).and_then(|file| file.project_entry_id(cx)),
                    buffer.remote_id(),
                )
            })?;

            let multi_buffer = cx.new_model(|cx| MultiBuffer::singleton(buffer.clone(), cx))?;
            project.update(&mut cx, |project, cx| {
                let serialized_breakpoints = { project.closed_breakpoints.write().remove(&path) };
                let snapshot = multi_buffer.read(cx).snapshot(cx);

                if let Some(serialized_breakpoints) = serialized_breakpoints {
                    let mut write_guard = project.open_breakpoints.write();
                    let buffer_breakpoints = write_guard.entry(buffer_id).or_default();

                    for serialized_bp in serialized_breakpoints {
                        // serialized breakpoints start at index one and need to converted
                        // to index zero in order to display/work properly with open breakpoints
                        let position = snapshot.anchor_at(
                            Point::new(serialized_bp.position.saturating_sub(1), 0),
                            Bias::Left,
                        );

                        buffer_breakpoints.insert(Breakpoint { position });
                    }
                }
            })?;

            let buffer: &AnyModel = &buffer;
            Ok((project_entry_id, buffer.clone()))
        })
    }

    pub fn open_local_buffer(
        &mut self,
        abs_path: impl AsRef<Path>,
        cx: &mut ModelContext<Self>,
    ) -> Task<Result<Model<Buffer>>> {
        if let Some((worktree, relative_path)) = self.find_worktree(abs_path.as_ref(), cx) {
            self.open_buffer((worktree.read(cx).id(), relative_path), cx)
        } else {
            Task::ready(Err(anyhow!("no such path")))
        }
    }

    pub fn open_buffer(
        &mut self,
        path: impl Into<ProjectPath>,
        cx: &mut ModelContext<Self>,
    ) -> Task<Result<Model<Buffer>>> {
        if self.is_via_collab() && self.is_disconnected() {
            return Task::ready(Err(anyhow!(ErrorCode::Disconnected)));
        }

        self.buffer_store.update(cx, |buffer_store, cx| {
            buffer_store.open_buffer(path.into(), cx)
        })
    }

    pub fn open_local_buffer_via_lsp(
        &mut self,
        mut abs_path: lsp::Url,
        language_server_id: LanguageServerId,
        language_server_name: LanguageServerName,
        cx: &mut ModelContext<Self>,
    ) -> Task<Result<Model<Buffer>>> {
        cx.spawn(move |this, mut cx| async move {
            // Escape percent-encoded string.
            let current_scheme = abs_path.scheme().to_owned();
            let _ = abs_path.set_scheme("file");

            let abs_path = abs_path
                .to_file_path()
                .map_err(|_| anyhow!("can't convert URI to path"))?;
            let p = abs_path.clone();
            let yarn_worktree = this
                .update(&mut cx, move |this, cx| {
                    this.yarn.update(cx, |_, cx| {
                        cx.spawn(|this, mut cx| async move {
                            let t = this
                                .update(&mut cx, |this, cx| {
                                    this.process_path(&p, &current_scheme, cx)
                                })
                                .ok()?;
                            t.await
                        })
                    })
                })?
                .await;
            let (worktree_root_target, known_relative_path) =
                if let Some((zip_root, relative_path)) = yarn_worktree {
                    (zip_root, Some(relative_path))
                } else {
                    (Arc::<Path>::from(abs_path.as_path()), None)
                };
            let (worktree, relative_path) = if let Some(result) = this
                .update(&mut cx, |this, cx| {
                    this.find_worktree(&worktree_root_target, cx)
                })? {
                let relative_path =
                    known_relative_path.unwrap_or_else(|| Arc::<Path>::from(result.1));
                (result.0, relative_path)
            } else {
                let worktree = this
                    .update(&mut cx, |this, cx| {
                        this.create_worktree(&worktree_root_target, false, cx)
                    })?
                    .await?;
                this.update(&mut cx, |this, cx| {
                    this.language_server_ids.insert(
                        (worktree.read(cx).id(), language_server_name),
                        language_server_id,
                    );
                })
                .ok();
                let worktree_root = worktree.update(&mut cx, |this, _| this.abs_path())?;
                let relative_path = if let Some(known_path) = known_relative_path {
                    known_path
                } else {
                    abs_path.strip_prefix(worktree_root)?.into()
                };
                (worktree, relative_path)
            };
            let project_path = ProjectPath {
                worktree_id: worktree.update(&mut cx, |worktree, _| worktree.id())?,
                path: relative_path,
            };
            this.update(&mut cx, |this, cx| this.open_buffer(project_path, cx))?
                .await
        })
    }

    pub fn open_buffer_by_id(
        &mut self,
        id: BufferId,
        cx: &mut ModelContext<Self>,
    ) -> Task<Result<Model<Buffer>>> {
        if let Some(buffer) = self.buffer_for_id(id, cx) {
            Task::ready(Ok(buffer))
        } else if self.is_local_or_ssh() {
            Task::ready(Err(anyhow!("buffer {} does not exist", id)))
        } else if let Some(project_id) = self.remote_id() {
            let request = self.client.request(proto::OpenBufferById {
                project_id,
                id: id.into(),
            });
            cx.spawn(move |this, mut cx| async move {
                let buffer_id = BufferId::new(request.await?.buffer_id)?;
                this.update(&mut cx, |this, cx| {
                    this.wait_for_remote_buffer(buffer_id, cx)
                })?
                .await
            })
        } else {
            Task::ready(Err(anyhow!("cannot open buffer while disconnected")))
        }
    }

    pub fn save_buffers(
        &self,
        buffers: HashSet<Model<Buffer>>,
        cx: &mut ModelContext<Self>,
    ) -> Task<Result<()>> {
        cx.spawn(move |this, mut cx| async move {
            let save_tasks = buffers.into_iter().filter_map(|buffer| {
                this.update(&mut cx, |this, cx| this.save_buffer(buffer, cx))
                    .ok()
            });
            try_join_all(save_tasks).await?;
            Ok(())
        })
    }

    pub fn save_buffer(
        &self,
        buffer: Model<Buffer>,
        cx: &mut ModelContext<Self>,
    ) -> Task<Result<()>> {
        self.buffer_store
            .update(cx, |buffer_store, cx| buffer_store.save_buffer(buffer, cx))
    }

    pub fn save_buffer_as(
        &mut self,
        buffer: Model<Buffer>,
        path: ProjectPath,
        cx: &mut ModelContext<Self>,
    ) -> Task<Result<()>> {
        self.buffer_store.update(cx, |buffer_store, cx| {
            buffer_store.save_buffer_as(buffer.clone(), path, cx)
        })
    }

    pub fn get_open_buffer(
        &mut self,
        path: &ProjectPath,
        cx: &mut ModelContext<Self>,
    ) -> Option<Model<Buffer>> {
        self.buffer_store.read(cx).get_by_path(path, cx)
    }

    fn register_buffer(
        &mut self,
        buffer: &Model<Buffer>,
        cx: &mut ModelContext<Self>,
    ) -> Result<()> {
        {
            let mut remotely_created_buffers = self.remotely_created_buffers.lock();
            if remotely_created_buffers.retain_count > 0 {
                remotely_created_buffers.buffers.push(buffer.clone())
            }
        }

        self.request_buffer_diff_recalculation(buffer, cx);
        buffer.update(cx, |buffer, _| {
            buffer.set_language_registry(self.languages.clone())
        });

        cx.subscribe(buffer, |this, buffer, event, cx| {
            this.on_buffer_event(buffer, event, cx);
        })
        .detach();

        self.detect_language_for_buffer(buffer, cx);
        self.register_buffer_with_language_servers(buffer, cx);
        cx.observe_release(buffer, |this, buffer, cx| {
            // Serialize the breakpoints of this buffer and set them
            // as unopened breakpoints to maintain correct state.
            // Otherwise, project wouldn't allow breakpoints within
            // closed files.
            if let Some(breakpoints) = this.open_breakpoints.write().remove(&buffer.remote_id()) {
                if let Some(project_path) = buffer.project_path(cx) {
                    this.closed_breakpoints
                        .write()
                        .entry(project_path.clone())
                        .or_default()
                        .extend(
                            breakpoints
                                .into_iter()
                                .map(|bp| bp.to_serialized(buffer, project_path.path.clone())),
                        );
                }
            }

            if let Some(file) = File::from_dyn(buffer.file()) {
                if file.is_local() {
                    let uri = lsp::Url::from_file_path(file.abs_path(cx)).unwrap();
                    for server in this.language_servers_for_buffer(buffer, cx) {
                        server
                            .1
                            .notify::<lsp::notification::DidCloseTextDocument>(
                                lsp::DidCloseTextDocumentParams {
                                    text_document: lsp::TextDocumentIdentifier::new(uri.clone()),
                                },
                            )
                            .log_err();
                    }
                }
            }
        })
        .detach();

        Ok(())
    }

    fn register_buffer_with_language_servers(
        &mut self,
        buffer_handle: &Model<Buffer>,
        cx: &mut ModelContext<Self>,
    ) {
        let buffer = buffer_handle.read(cx);
        let buffer_id = buffer.remote_id();

        if let Some(file) = File::from_dyn(buffer.file()) {
            if !file.is_local() {
                return;
            }

            let abs_path = file.abs_path(cx);
            let Some(uri) = lsp::Url::from_file_path(&abs_path).log_err() else {
                return;
            };
            let initial_snapshot = buffer.text_snapshot();
            let language = buffer.language().cloned();
            let worktree_id = file.worktree_id(cx);

            if let Some(diagnostics) = self.diagnostics.get(&worktree_id) {
                for (server_id, diagnostics) in
                    diagnostics.get(file.path()).cloned().unwrap_or_default()
                {
                    self.update_buffer_diagnostics(buffer_handle, server_id, None, diagnostics, cx)
                        .log_err();
                }
            }

            if let Some(language) = language {
                for adapter in self.languages.lsp_adapters(&language) {
                    let server = self
                        .language_server_ids
                        .get(&(worktree_id, adapter.name.clone()))
                        .and_then(|id| self.language_servers.get(id))
                        .and_then(|server_state| {
                            if let LanguageServerState::Running { server, .. } = server_state {
                                Some(server.clone())
                            } else {
                                None
                            }
                        });
                    let server = match server {
                        Some(server) => server,
                        None => continue,
                    };

                    server
                        .notify::<lsp::notification::DidOpenTextDocument>(
                            lsp::DidOpenTextDocumentParams {
                                text_document: lsp::TextDocumentItem::new(
                                    uri.clone(),
                                    adapter.language_id(&language),
                                    0,
                                    initial_snapshot.text(),
                                ),
                            },
                        )
                        .log_err();

                    buffer_handle.update(cx, |buffer, cx| {
                        buffer.set_completion_triggers(
                            server
                                .capabilities()
                                .completion_provider
                                .as_ref()
                                .and_then(|provider| provider.trigger_characters.clone())
                                .unwrap_or_default(),
                            cx,
                        );
                    });

                    let snapshot = LspBufferSnapshot {
                        version: 0,
                        snapshot: initial_snapshot.clone(),
                    };
                    self.buffer_snapshots
                        .entry(buffer_id)
                        .or_default()
                        .insert(server.server_id(), vec![snapshot]);
                }
            }
        }
    }

    fn unregister_buffer_from_language_servers(
        &mut self,
        buffer: &Model<Buffer>,
        old_file: &File,
        cx: &mut AppContext,
    ) {
        let old_path = match old_file.as_local() {
            Some(local) => local.abs_path(cx),
            None => return,
        };

        buffer.update(cx, |buffer, cx| {
            let worktree_id = old_file.worktree_id(cx);

            let ids = &self.language_server_ids;

            if let Some(language) = buffer.language().cloned() {
                for adapter in self.languages.lsp_adapters(&language) {
                    if let Some(server_id) = ids.get(&(worktree_id, adapter.name.clone())) {
                        buffer.update_diagnostics(*server_id, Default::default(), cx);
                    }
                }
            }

            self.buffer_snapshots.remove(&buffer.remote_id());
            let file_url = lsp::Url::from_file_path(old_path).unwrap();
            for (_, language_server) in self.language_servers_for_buffer(buffer, cx) {
                language_server
                    .notify::<lsp::notification::DidCloseTextDocument>(
                        lsp::DidCloseTextDocumentParams {
                            text_document: lsp::TextDocumentIdentifier::new(file_url.clone()),
                        },
                    )
                    .log_err();
            }
        });
    }

    async fn send_buffer_ordered_messages(
        this: WeakModel<Self>,
        rx: UnboundedReceiver<BufferOrderedMessage>,
        mut cx: AsyncAppContext,
    ) -> Result<()> {
        const MAX_BATCH_SIZE: usize = 128;

        let mut operations_by_buffer_id = HashMap::default();
        async fn flush_operations(
            this: &WeakModel<Project>,
            operations_by_buffer_id: &mut HashMap<BufferId, Vec<proto::Operation>>,
            needs_resync_with_host: &mut bool,
            is_local: bool,
            cx: &mut AsyncAppContext,
        ) -> Result<()> {
            for (buffer_id, operations) in operations_by_buffer_id.drain() {
                let request = this.update(cx, |this, _| {
                    let project_id = this.remote_id()?;
                    Some(this.client.request(proto::UpdateBuffer {
                        buffer_id: buffer_id.into(),
                        project_id,
                        operations,
                    }))
                })?;
                if let Some(request) = request {
                    if request.await.is_err() && !is_local {
                        *needs_resync_with_host = true;
                        break;
                    }
                }
            }
            Ok(())
        }

        let mut needs_resync_with_host = false;
        let mut changes = rx.ready_chunks(MAX_BATCH_SIZE);

        while let Some(changes) = changes.next().await {
            let is_local = this.update(&mut cx, |this, _| this.is_local_or_ssh())?;

            for change in changes {
                match change {
                    BufferOrderedMessage::Operation {
                        buffer_id,
                        operation,
                    } => {
                        if needs_resync_with_host {
                            continue;
                        }

                        operations_by_buffer_id
                            .entry(buffer_id)
                            .or_insert(Vec::new())
                            .push(operation);
                    }

                    BufferOrderedMessage::Resync => {
                        operations_by_buffer_id.clear();
                        if this
                            .update(&mut cx, |this, cx| this.synchronize_remote_buffers(cx))?
                            .await
                            .is_ok()
                        {
                            needs_resync_with_host = false;
                        }
                    }

                    BufferOrderedMessage::LanguageServerUpdate {
                        language_server_id,
                        message,
                    } => {
                        flush_operations(
                            &this,
                            &mut operations_by_buffer_id,
                            &mut needs_resync_with_host,
                            is_local,
                            &mut cx,
                        )
                        .await?;

                        this.update(&mut cx, |this, _| {
                            if let Some(project_id) = this.remote_id() {
                                this.client
                                    .send(proto::UpdateLanguageServer {
                                        project_id,
                                        language_server_id: language_server_id.0 as u64,
                                        variant: Some(message),
                                    })
                                    .log_err();
                            }
                        })?;
                    }
                }
            }

            flush_operations(
                &this,
                &mut operations_by_buffer_id,
                &mut needs_resync_with_host,
                is_local,
                &mut cx,
            )
            .await?;
        }

        Ok(())
    }

    fn on_buffer_store_event(
        &mut self,
        _: Model<BufferStore>,
        event: &BufferStoreEvent,
        cx: &mut ModelContext<Self>,
    ) {
        match event {
            BufferStoreEvent::BufferAdded(buffer) => {
                self.register_buffer(buffer, cx).log_err();
            }
            BufferStoreEvent::BufferChangedFilePath { buffer, old_file } => {
                if let Some(old_file) = File::from_dyn(old_file.as_ref()) {
                    self.unregister_buffer_from_language_servers(&buffer, old_file, cx);
                }

                self.detect_language_for_buffer(&buffer, cx);
                self.register_buffer_with_language_servers(&buffer, cx);
            }
            BufferStoreEvent::MessageToReplicas(message) => {
                self.client.send_dynamic(message.as_ref().clone()).log_err();
            }
        }
    }

    fn on_worktree_store_event(
        &mut self,
        _: Model<WorktreeStore>,
        event: &WorktreeStoreEvent,
        cx: &mut ModelContext<Self>,
    ) {
        match event {
            WorktreeStoreEvent::WorktreeAdded(_) => cx.emit(Event::WorktreeAdded),
            WorktreeStoreEvent::WorktreeRemoved(_, id) => cx.emit(Event::WorktreeRemoved(*id)),
            WorktreeStoreEvent::WorktreeOrderChanged => cx.emit(Event::WorktreeOrderChanged),
        }
    }

    fn on_buffer_event(
        &mut self,
        buffer: Model<Buffer>,
        event: &BufferEvent,
        cx: &mut ModelContext<Self>,
    ) -> Option<()> {
        if matches!(
            event,
            BufferEvent::Edited { .. } | BufferEvent::Reloaded | BufferEvent::DiffBaseChanged
        ) {
            self.request_buffer_diff_recalculation(&buffer, cx);
        }

        let buffer_id = buffer.read(cx).remote_id();
        match event {
            BufferEvent::Operation(operation) => {
                let operation = language::proto::serialize_operation(operation);

                if let Some(ssh) = &self.ssh_session {
                    ssh.send(proto::UpdateBuffer {
                        project_id: 0,
                        buffer_id: buffer_id.to_proto(),
                        operations: vec![operation.clone()],
                    })
                    .ok();
                }

                self.enqueue_buffer_ordered_message(BufferOrderedMessage::Operation {
                    buffer_id,
                    operation,
                })
                .ok();
            }

            BufferEvent::Reloaded => {
                if self.is_local_or_ssh() {
                    if let Some(project_id) = self.remote_id() {
                        let buffer = buffer.read(cx);
                        self.client
                            .send(proto::BufferReloaded {
                                project_id,
                                buffer_id: buffer.remote_id().to_proto(),
                                version: serialize_version(&buffer.version()),
                                mtime: buffer.saved_mtime().map(|t| t.into()),
                                line_ending: serialize_line_ending(buffer.line_ending()) as i32,
                            })
                            .log_err();
                    }
                }
            }

            BufferEvent::Edited { .. } => {
                let buffer = buffer.read(cx);
                let file = File::from_dyn(buffer.file())?;
                let abs_path = file.as_local()?.abs_path(cx);
                let uri = lsp::Url::from_file_path(abs_path).unwrap();
                let next_snapshot = buffer.text_snapshot();

                let language_servers: Vec<_> = self
                    .language_servers_for_buffer(buffer, cx)
                    .map(|i| i.1.clone())
                    .collect();

                for language_server in language_servers {
                    let language_server = language_server.clone();

                    let buffer_snapshots = self
                        .buffer_snapshots
                        .get_mut(&buffer.remote_id())
                        .and_then(|m| m.get_mut(&language_server.server_id()))?;
                    let previous_snapshot = buffer_snapshots.last()?;

                    let build_incremental_change = || {
                        buffer
                            .edits_since::<(PointUtf16, usize)>(
                                previous_snapshot.snapshot.version(),
                            )
                            .map(|edit| {
                                let edit_start = edit.new.start.0;
                                let edit_end = edit_start + (edit.old.end.0 - edit.old.start.0);
                                let new_text = next_snapshot
                                    .text_for_range(edit.new.start.1..edit.new.end.1)
                                    .collect();
                                lsp::TextDocumentContentChangeEvent {
                                    range: Some(lsp::Range::new(
                                        point_to_lsp(edit_start),
                                        point_to_lsp(edit_end),
                                    )),
                                    range_length: None,
                                    text: new_text,
                                }
                            })
                            .collect()
                    };

                    let document_sync_kind = language_server
                        .capabilities()
                        .text_document_sync
                        .as_ref()
                        .and_then(|sync| match sync {
                            lsp::TextDocumentSyncCapability::Kind(kind) => Some(*kind),
                            lsp::TextDocumentSyncCapability::Options(options) => options.change,
                        });

                    let content_changes: Vec<_> = match document_sync_kind {
                        Some(lsp::TextDocumentSyncKind::FULL) => {
                            vec![lsp::TextDocumentContentChangeEvent {
                                range: None,
                                range_length: None,
                                text: next_snapshot.text(),
                            }]
                        }
                        Some(lsp::TextDocumentSyncKind::INCREMENTAL) => build_incremental_change(),
                        _ => {
                            #[cfg(any(test, feature = "test-support"))]
                            {
                                build_incremental_change()
                            }

                            #[cfg(not(any(test, feature = "test-support")))]
                            {
                                continue;
                            }
                        }
                    };

                    let next_version = previous_snapshot.version + 1;
                    buffer_snapshots.push(LspBufferSnapshot {
                        version: next_version,
                        snapshot: next_snapshot.clone(),
                    });

                    language_server
                        .notify::<lsp::notification::DidChangeTextDocument>(
                            lsp::DidChangeTextDocumentParams {
                                text_document: lsp::VersionedTextDocumentIdentifier::new(
                                    uri.clone(),
                                    next_version,
                                ),
                                content_changes,
                            },
                        )
                        .log_err();
                }
            }

            BufferEvent::Saved => {
                let file = File::from_dyn(buffer.read(cx).file())?;
                let worktree_id = file.worktree_id(cx);
                let abs_path = file.as_local()?.abs_path(cx);
                let text_document = lsp::TextDocumentIdentifier {
                    uri: lsp::Url::from_file_path(abs_path).log_err()?,
                };

                for (_, _, server) in self.language_servers_for_worktree(worktree_id) {
                    if let Some(include_text) = include_text(server.as_ref()) {
                        let text = if include_text {
                            Some(buffer.read(cx).text())
                        } else {
                            None
                        };
                        server
                            .notify::<lsp::notification::DidSaveTextDocument>(
                                lsp::DidSaveTextDocumentParams {
                                    text_document: text_document.clone(),
                                    text,
                                },
                            )
                            .log_err();
                    }
                }

                for language_server_id in self.language_server_ids_for_buffer(buffer.read(cx), cx) {
                    self.simulate_disk_based_diagnostics_events_if_needed(language_server_id, cx);
                }
            }

            _ => {}
        }

        None
    }

    // After saving a buffer using a language server that doesn't provide a disk-based progress token,
    // kick off a timer that will reset every time the buffer is saved. If the timer eventually fires,
    // simulate disk-based diagnostics being finished so that other pieces of UI (e.g., project
    // diagnostics view, diagnostic status bar) can update. We don't emit an event right away because
    // the language server might take some time to publish diagnostics.
    fn simulate_disk_based_diagnostics_events_if_needed(
        &mut self,
        language_server_id: LanguageServerId,
        cx: &mut ModelContext<Self>,
    ) {
        const DISK_BASED_DIAGNOSTICS_DEBOUNCE: Duration = Duration::from_secs(1);

        let Some(LanguageServerState::Running {
            simulate_disk_based_diagnostics_completion,
            adapter,
            ..
        }) = self.language_servers.get_mut(&language_server_id)
        else {
            return;
        };

        if adapter.disk_based_diagnostics_progress_token.is_some() {
            return;
        }

        let prev_task = simulate_disk_based_diagnostics_completion.replace(cx.spawn(
            move |this, mut cx| async move {
                cx.background_executor()
                    .timer(DISK_BASED_DIAGNOSTICS_DEBOUNCE)
                    .await;

                this.update(&mut cx, |this, cx| {
                    this.disk_based_diagnostics_finished(language_server_id, cx);

                    if let Some(LanguageServerState::Running {
                        simulate_disk_based_diagnostics_completion,
                        ..
                    }) = this.language_servers.get_mut(&language_server_id)
                    {
                        *simulate_disk_based_diagnostics_completion = None;
                    }
                })
                .ok();
            },
        ));

        if prev_task.is_none() {
            self.disk_based_diagnostics_started(language_server_id, cx);
        }
    }

    fn request_buffer_diff_recalculation(
        &mut self,
        buffer: &Model<Buffer>,
        cx: &mut ModelContext<Self>,
    ) {
        self.buffers_needing_diff.insert(buffer.downgrade());
        let first_insertion = self.buffers_needing_diff.len() == 1;

        let settings = ProjectSettings::get_global(cx);
        let delay = if let Some(delay) = settings.git.gutter_debounce {
            delay
        } else {
            if first_insertion {
                let this = cx.weak_model();
                cx.defer(move |cx| {
                    if let Some(this) = this.upgrade() {
                        this.update(cx, |this, cx| {
                            this.recalculate_buffer_diffs(cx).detach();
                        });
                    }
                });
            }
            return;
        };

        const MIN_DELAY: u64 = 50;
        let delay = delay.max(MIN_DELAY);
        let duration = Duration::from_millis(delay);

        self.git_diff_debouncer
            .fire_new(duration, cx, move |this, cx| {
                this.recalculate_buffer_diffs(cx)
            });
    }

    fn recalculate_buffer_diffs(&mut self, cx: &mut ModelContext<Self>) -> Task<()> {
        let buffers = self.buffers_needing_diff.drain().collect::<Vec<_>>();
        cx.spawn(move |this, mut cx| async move {
            let tasks: Vec<_> = buffers
                .iter()
                .filter_map(|buffer| {
                    let buffer = buffer.upgrade()?;
                    buffer
                        .update(&mut cx, |buffer, cx| buffer.git_diff_recalc(cx))
                        .ok()
                        .flatten()
                })
                .collect();

            futures::future::join_all(tasks).await;

            this.update(&mut cx, |this, cx| {
                if this.buffers_needing_diff.is_empty() {
                    // TODO: Would a `ModelContext<Project>.notify()` suffice here?
                    for buffer in buffers {
                        if let Some(buffer) = buffer.upgrade() {
                            buffer.update(cx, |_, cx| cx.notify());
                        }
                    }
                } else {
                    this.recalculate_buffer_diffs(cx).detach();
                }
            })
            .ok();
        })
    }

    fn language_servers_for_worktree(
        &self,
        worktree_id: WorktreeId,
    ) -> impl Iterator<Item = (&Arc<CachedLspAdapter>, &Arc<Language>, &Arc<LanguageServer>)> {
        self.language_server_ids
            .iter()
            .filter_map(move |((language_server_worktree_id, _), id)| {
                if *language_server_worktree_id == worktree_id {
                    if let Some(LanguageServerState::Running {
                        adapter,
                        language,
                        server,
                        ..
                    }) = self.language_servers.get(id)
                    {
                        return Some((adapter, language, server));
                    }
                }
                None
            })
    }

    fn maintain_buffer_languages(
        languages: Arc<LanguageRegistry>,
        cx: &mut ModelContext<Project>,
    ) -> Task<()> {
        let mut subscription = languages.subscribe();
        let mut prev_reload_count = languages.reload_count();
        cx.spawn(move |project, mut cx| async move {
            while let Some(()) = subscription.next().await {
                if let Some(project) = project.upgrade() {
                    // If the language registry has been reloaded, then remove and
                    // re-assign the languages on all open buffers.
                    let reload_count = languages.reload_count();
                    if reload_count > prev_reload_count {
                        prev_reload_count = reload_count;
                        project
                            .update(&mut cx, |this, cx| {
                                this.buffer_store.clone().update(cx, |buffer_store, cx| {
                                    for buffer in buffer_store.buffers() {
                                        if let Some(f) =
                                            File::from_dyn(buffer.read(cx).file()).cloned()
                                        {
                                            this.unregister_buffer_from_language_servers(
                                                &buffer, &f, cx,
                                            );
                                            buffer.update(cx, |buffer, cx| {
                                                buffer.set_language(None, cx)
                                            });
                                        }
                                    }
                                });
                            })
                            .ok();
                    }

                    project
                        .update(&mut cx, |project, cx| {
                            let mut plain_text_buffers = Vec::new();
                            let mut buffers_with_unknown_injections = Vec::new();
                            for handle in project.buffer_store.read(cx).buffers() {
                                let buffer = handle.read(cx);
                                if buffer.language().is_none()
                                    || buffer.language() == Some(&*language::PLAIN_TEXT)
                                {
                                    plain_text_buffers.push(handle);
                                } else if buffer.contains_unknown_injections() {
                                    buffers_with_unknown_injections.push(handle);
                                }
                            }

                            for buffer in plain_text_buffers {
                                project.detect_language_for_buffer(&buffer, cx);
                                project.register_buffer_with_language_servers(&buffer, cx);
                            }

                            for buffer in buffers_with_unknown_injections {
                                buffer.update(cx, |buffer, cx| buffer.reparse(cx));
                            }
                        })
                        .ok();
                }
            }
        })
    }

    fn maintain_workspace_config(cx: &mut ModelContext<Project>) -> Task<Result<()>> {
        let (mut settings_changed_tx, mut settings_changed_rx) = watch::channel();
        let _ = postage::stream::Stream::try_recv(&mut settings_changed_rx);

        let settings_observation = cx.observe_global::<SettingsStore>(move |_, _| {
            *settings_changed_tx.borrow_mut() = ();
        });

        cx.spawn(move |this, mut cx| async move {
            while let Some(()) = settings_changed_rx.next().await {
                let servers = this.update(&mut cx, |this, cx| {
                    this.language_server_ids
                        .iter()
                        .filter_map(|((worktree_id, _), server_id)| {
                            let worktree = this.worktree_for_id(*worktree_id, cx)?;
                            let state = this.language_servers.get(server_id)?;
                            let delegate = ProjectLspAdapterDelegate::new(this, &worktree, cx);
                            match state {
                                LanguageServerState::Starting(_) => None,
                                LanguageServerState::Running {
                                    adapter, server, ..
                                } => Some((
                                    adapter.adapter.clone(),
                                    server.clone(),
                                    delegate as Arc<dyn LspAdapterDelegate>,
                                )),
                            }
                        })
                        .collect::<Vec<_>>()
                })?;

                for (adapter, server, delegate) in servers {
                    let settings = adapter.workspace_configuration(&delegate, &mut cx).await?;

                    server
                        .notify::<lsp::notification::DidChangeConfiguration>(
                            lsp::DidChangeConfigurationParams { settings },
                        )
                        .ok();
                }
            }

            drop(settings_observation);
            anyhow::Ok(())
        })
    }

    fn detect_language_for_buffer(
        &mut self,
        buffer_handle: &Model<Buffer>,
        cx: &mut ModelContext<Self>,
    ) {
        // If the buffer has a language, set it and start the language server if we haven't already.
        let buffer = buffer_handle.read(cx);
        let Some(file) = buffer.file() else {
            return;
        };
        let content = buffer.as_rope();
        let Some(new_language_result) = self
            .languages
            .language_for_file(file, Some(content), cx)
            .now_or_never()
        else {
            return;
        };

        match new_language_result {
            Err(e) => {
                if e.is::<language::LanguageNotFound>() {
                    cx.emit(Event::LanguageNotFound(buffer_handle.clone()))
                }
            }
            Ok(new_language) => {
                self.set_language_for_buffer(buffer_handle, new_language, cx);
            }
        };
    }

    pub fn set_language_for_buffer(
        &mut self,
        buffer: &Model<Buffer>,
        new_language: Arc<Language>,
        cx: &mut ModelContext<Self>,
    ) {
        buffer.update(cx, |buffer, cx| {
            if buffer.language().map_or(true, |old_language| {
                !Arc::ptr_eq(old_language, &new_language)
            }) {
                buffer.set_language(Some(new_language.clone()), cx);
            }
        });

        let buffer_file = buffer.read(cx).file().cloned();
        let settings = language_settings(Some(&new_language), buffer_file.as_ref(), cx).clone();
        let buffer_file = File::from_dyn(buffer_file.as_ref());
        let worktree = buffer_file.as_ref().map(|f| f.worktree_id(cx));
        if let Some(prettier_plugins) = prettier_support::prettier_plugins_for_language(&settings) {
            self.install_default_prettier(
                worktree,
                prettier_plugins.iter().map(|s| Arc::from(s.as_str())),
                cx,
            );
        };
        if let Some(file) = buffer_file {
            let worktree = file.worktree.clone();
            if worktree.read(cx).is_local() {
                self.start_language_servers(&worktree, new_language, cx);
            }
        }
    }

    fn start_language_servers(
        &mut self,
        worktree: &Model<Worktree>,
        language: Arc<Language>,
        cx: &mut ModelContext<Self>,
    ) {
        let (root_file, is_local) =
            worktree.update(cx, |tree, cx| (tree.root_file(cx), tree.is_local()));
        let settings = language_settings(Some(&language), root_file.map(|f| f as _).as_ref(), cx);
        if !settings.enable_language_server || !is_local {
            return;
        }

        let available_lsp_adapters = self.languages.clone().lsp_adapters(&language);
        let available_language_servers = available_lsp_adapters
            .iter()
            .map(|lsp_adapter| lsp_adapter.name.clone())
            .collect::<Vec<_>>();

        let desired_language_servers =
            settings.customized_language_servers(&available_language_servers);

        let mut enabled_lsp_adapters: Vec<Arc<CachedLspAdapter>> = Vec::new();
        for desired_language_server in desired_language_servers {
            if let Some(adapter) = available_lsp_adapters
                .iter()
                .find(|adapter| adapter.name == desired_language_server)
            {
                enabled_lsp_adapters.push(adapter.clone());
                continue;
            }

            if let Some(adapter) = self
                .languages
                .load_available_lsp_adapter(&desired_language_server)
            {
                self.languages()
                    .register_lsp_adapter(language.name(), adapter.adapter.clone());
                enabled_lsp_adapters.push(adapter);
                continue;
            }

            log::warn!(
                "no language server found matching '{}'",
                desired_language_server.0
            );
        }

        log::info!(
            "starting language servers for {language}: {adapters}",
            language = language.name(),
            adapters = enabled_lsp_adapters
                .iter()
                .map(|adapter| adapter.name.0.as_ref())
                .join(", ")
        );

        for adapter in &enabled_lsp_adapters {
            self.start_language_server(worktree, adapter.clone(), language.clone(), cx);
        }

        // After starting all the language servers, reorder them to reflect the desired order
        // based on the settings.
        //
        // This is done, in part, to ensure that language servers loaded at different points
        // (e.g., native vs extension) still end up in the right order at the end, rather than
        // it being based on which language server happened to be loaded in first.
        self.languages()
            .reorder_language_servers(&language, enabled_lsp_adapters);
    }

    fn start_language_server(
        &mut self,
        worktree_handle: &Model<Worktree>,
        adapter: Arc<CachedLspAdapter>,
        language: Arc<Language>,
        cx: &mut ModelContext<Self>,
    ) {
        if adapter.reinstall_attempt_count.load(SeqCst) > MAX_SERVER_REINSTALL_ATTEMPT_COUNT {
            return;
        }

        let worktree = worktree_handle.read(cx);
        let worktree_id = worktree.id();
        let worktree_path = worktree.abs_path();
        let key = (worktree_id, adapter.name.clone());
        if self.language_server_ids.contains_key(&key) {
            return;
        }

        let stderr_capture = Arc::new(Mutex::new(Some(String::new())));
        let lsp_adapter_delegate = ProjectLspAdapterDelegate::new(self, worktree_handle, cx);
        let pending_server = match self.languages.create_pending_language_server(
            stderr_capture.clone(),
            language.clone(),
            adapter.clone(),
            Arc::clone(&worktree_path),
            lsp_adapter_delegate.clone(),
            cx,
        ) {
            Some(pending_server) => pending_server,
            None => return,
        };

        let project_settings = ProjectSettings::get(
            Some(SettingsLocation {
                worktree_id: worktree_id.to_proto() as usize,
                path: Path::new(""),
            }),
            cx,
        );
        let lsp = project_settings.lsp.get(&adapter.name.0);
        let override_options = lsp.and_then(|s| s.initialization_options.clone());

        let server_id = pending_server.server_id;
        let container_dir = pending_server.container_dir.clone();
        let state = LanguageServerState::Starting({
            let adapter = adapter.clone();
            let server_name = adapter.name.0.clone();
            let language = language.clone();
            let key = key.clone();

            cx.spawn(move |this, mut cx| async move {
                let result = Self::setup_and_insert_language_server(
                    this.clone(),
                    lsp_adapter_delegate,
                    override_options,
                    pending_server,
                    adapter.clone(),
                    language.clone(),
                    server_id,
                    key,
                    &mut cx,
                )
                .await;

                match result {
                    Ok(server) => {
                        stderr_capture.lock().take();
                        server
                    }

                    Err(err) => {
                        log::error!("failed to start language server {server_name:?}: {err}");
                        log::error!("server stderr: {:?}", stderr_capture.lock().take());

                        let this = this.upgrade()?;
                        let container_dir = container_dir?;

                        let attempt_count = adapter.reinstall_attempt_count.fetch_add(1, SeqCst);
                        if attempt_count >= MAX_SERVER_REINSTALL_ATTEMPT_COUNT {
                            let max = MAX_SERVER_REINSTALL_ATTEMPT_COUNT;
                            log::error!("Hit {max} reinstallation attempts for {server_name:?}");
                            return None;
                        }

                        log::info!(
                            "retrying installation of language server {server_name:?} in {}s",
                            SERVER_REINSTALL_DEBOUNCE_TIMEOUT.as_secs()
                        );
                        cx.background_executor()
                            .timer(SERVER_REINSTALL_DEBOUNCE_TIMEOUT)
                            .await;

                        let installation_test_binary = adapter
                            .installation_test_binary(container_dir.to_path_buf())
                            .await;

                        this.update(&mut cx, |_, cx| {
                            Self::check_errored_server(
                                language,
                                adapter,
                                server_id,
                                installation_test_binary,
                                cx,
                            )
                        })
                        .ok();

                        None
                    }
                }
            })
        });

        self.language_servers.insert(server_id, state);
        self.language_server_ids.insert(key, server_id);
    }

    fn reinstall_language_server(
        &mut self,
        language: Arc<Language>,
        adapter: Arc<CachedLspAdapter>,
        server_id: LanguageServerId,
        cx: &mut ModelContext<Self>,
    ) -> Option<Task<()>> {
        log::info!("beginning to reinstall server");

        let existing_server = match self.language_servers.remove(&server_id) {
            Some(LanguageServerState::Running { server, .. }) => Some(server),
            _ => None,
        };

        self.worktree_store.update(cx, |store, cx| {
            for worktree in store.worktrees() {
                let key = (worktree.read(cx).id(), adapter.name.clone());
                self.language_server_ids.remove(&key);
            }
        });

        Some(cx.spawn(move |this, mut cx| async move {
            if let Some(task) = existing_server.and_then(|server| server.shutdown()) {
                log::info!("shutting down existing server");
                task.await;
            }

            // TODO: This is race-safe with regards to preventing new instances from
            // starting while deleting, but existing instances in other projects are going
            // to be very confused and messed up
            let Some(task) = this
                .update(&mut cx, |this, cx| {
                    this.languages.delete_server_container(adapter.clone(), cx)
                })
                .log_err()
            else {
                return;
            };
            task.await;

            this.update(&mut cx, |this, cx| {
                for worktree in this.worktree_store.read(cx).worktrees().collect::<Vec<_>>() {
                    this.start_language_server(&worktree, adapter.clone(), language.clone(), cx);
                }
            })
            .ok();
        }))
    }

    #[allow(clippy::too_many_arguments)]
    async fn setup_and_insert_language_server(
        this: WeakModel<Self>,
        delegate: Arc<dyn LspAdapterDelegate>,
        override_initialization_options: Option<serde_json::Value>,
        pending_server: PendingLanguageServer,
        adapter: Arc<CachedLspAdapter>,
        language: Arc<Language>,
        server_id: LanguageServerId,
        key: (WorktreeId, LanguageServerName),
        cx: &mut AsyncAppContext,
    ) -> Result<Option<Arc<LanguageServer>>> {
        let language_server = Self::setup_pending_language_server(
            this.clone(),
            override_initialization_options,
            pending_server,
            delegate,
            adapter.clone(),
            server_id,
            cx,
        )
        .await?;

        let this = match this.upgrade() {
            Some(this) => this,
            None => return Err(anyhow!("failed to upgrade project handle")),
        };

        this.update(cx, |this, cx| {
            this.insert_newly_running_language_server(
                language,
                adapter,
                language_server.clone(),
                server_id,
                key,
                cx,
            )
        })??;

        Ok(Some(language_server))
    }

    async fn setup_pending_language_server(
        project: WeakModel<Self>,
        override_options: Option<serde_json::Value>,
        pending_server: PendingLanguageServer,
        delegate: Arc<dyn LspAdapterDelegate>,
        adapter: Arc<CachedLspAdapter>,
        server_id: LanguageServerId,
        cx: &mut AsyncAppContext,
    ) -> Result<Arc<LanguageServer>> {
        let workspace_config = adapter
            .adapter
            .clone()
            .workspace_configuration(&delegate, cx)
            .await?;
        let (language_server, mut initialization_options) = pending_server.task.await?;

        let name = language_server.name();
        language_server
            .on_notification::<lsp::notification::PublishDiagnostics, _>({
                let adapter = adapter.clone();
                let this = project.clone();
                move |mut params, mut cx| {
                    let adapter = adapter.clone();
                    if let Some(this) = this.upgrade() {
                        adapter.process_diagnostics(&mut params);
                        this.update(&mut cx, |this, cx| {
                            this.update_diagnostics(
                                server_id,
                                params,
                                &adapter.disk_based_diagnostic_sources,
                                cx,
                            )
                            .log_err();
                        })
                        .ok();
                    }
                }
            })
            .detach();

        language_server
            .on_request::<lsp::request::WorkspaceConfiguration, _, _>({
                let adapter = adapter.adapter.clone();
                let delegate = delegate.clone();
                move |params, mut cx| {
                    let adapter = adapter.clone();
                    let delegate = delegate.clone();
                    async move {
                        let workspace_config =
                            adapter.workspace_configuration(&delegate, &mut cx).await?;
                        Ok(params
                            .items
                            .into_iter()
                            .map(|item| {
                                if let Some(section) = &item.section {
                                    workspace_config
                                        .get(section)
                                        .cloned()
                                        .unwrap_or(serde_json::Value::Null)
                                } else {
                                    workspace_config.clone()
                                }
                            })
                            .collect())
                    }
                }
            })
            .detach();

        // Even though we don't have handling for these requests, respond to them to
        // avoid stalling any language server like `gopls` which waits for a response
        // to these requests when initializing.
        language_server
            .on_request::<lsp::request::WorkDoneProgressCreate, _, _>({
                let this = project.clone();
                move |params, mut cx| {
                    let this = this.clone();
                    async move {
                        this.update(&mut cx, |this, _| {
                            if let Some(status) = this.language_server_statuses.get_mut(&server_id)
                            {
                                if let lsp::NumberOrString::String(token) = params.token {
                                    status.progress_tokens.insert(token);
                                }
                            }
                        })?;

                        Ok(())
                    }
                }
            })
            .detach();

        language_server
            .on_request::<lsp::request::RegisterCapability, _, _>({
                let project = project.clone();
                move |params, mut cx| {
                    let project = project.clone();
                    async move {
                        for reg in params.registrations {
                            match reg.method.as_str() {
                                "workspace/didChangeWatchedFiles" => {
                                    if let Some(options) = reg.register_options {
                                        let options = serde_json::from_value(options)?;
                                        project.update(&mut cx, |project, cx| {
                                            project.on_lsp_did_change_watched_files(
                                                server_id, &reg.id, options, cx,
                                            );
                                        })?;
                                    }
                                }
                                "textDocument/rangeFormatting" => {
                                    project.update(&mut cx, |project, _| {
                                        if let Some(server) =
                                            project.language_server_for_id(server_id)
                                        {
                                            let options = reg
                                                .register_options
                                                .map(|options| {
                                                    serde_json::from_value::<
                                                        lsp::DocumentRangeFormattingOptions,
                                                    >(
                                                        options
                                                    )
                                                })
                                                .transpose()?;
                                            let provider = match options {
                                                None => OneOf::Left(true),
                                                Some(options) => OneOf::Right(options),
                                            };
                                            server.update_capabilities(|capabilities| {
                                                capabilities.document_range_formatting_provider =
                                                    Some(provider);
                                            })
                                        }
                                        anyhow::Ok(())
                                    })??;
                                }
                                "textDocument/onTypeFormatting" => {
                                    project.update(&mut cx, |project, _| {
                                        if let Some(server) =
                                            project.language_server_for_id(server_id)
                                        {
                                            let options = reg
                                                .register_options
                                                .map(|options| {
                                                    serde_json::from_value::<
                                                        lsp::DocumentOnTypeFormattingOptions,
                                                    >(
                                                        options
                                                    )
                                                })
                                                .transpose()?;
                                            if let Some(options) = options {
                                                server.update_capabilities(|capabilities| {
                                                    capabilities
                                                        .document_on_type_formatting_provider =
                                                        Some(options);
                                                })
                                            }
                                        }
                                        anyhow::Ok(())
                                    })??;
                                }
                                "textDocument/formatting" => {
                                    project.update(&mut cx, |project, _| {
                                        if let Some(server) =
                                            project.language_server_for_id(server_id)
                                        {
                                            let options = reg
                                                .register_options
                                                .map(|options| {
                                                    serde_json::from_value::<
                                                        lsp::DocumentFormattingOptions,
                                                    >(
                                                        options
                                                    )
                                                })
                                                .transpose()?;
                                            let provider = match options {
                                                None => OneOf::Left(true),
                                                Some(options) => OneOf::Right(options),
                                            };
                                            server.update_capabilities(|capabilities| {
                                                capabilities.document_formatting_provider =
                                                    Some(provider);
                                            })
                                        }
                                        anyhow::Ok(())
                                    })??;
                                }
                                _ => log::warn!("unhandled capability registration: {reg:?}"),
                            }
                        }
                        Ok(())
                    }
                }
            })
            .detach();

        language_server
            .on_request::<lsp::request::UnregisterCapability, _, _>({
                let this = project.clone();
                move |params, mut cx| {
                    let project = this.clone();
                    async move {
                        for unreg in params.unregisterations.iter() {
                            match unreg.method.as_str() {
                                "workspace/didChangeWatchedFiles" => {
                                    project.update(&mut cx, |project, cx| {
                                        project.on_lsp_unregister_did_change_watched_files(
                                            server_id, &unreg.id, cx,
                                        );
                                    })?;
                                }
                                "textDocument/rangeFormatting" => {
                                    project.update(&mut cx, |project, _| {
                                        if let Some(server) =
                                            project.language_server_for_id(server_id)
                                        {
                                            server.update_capabilities(|capabilities| {
                                                capabilities.document_range_formatting_provider =
                                                    None
                                            })
                                        }
                                    })?;
                                }
                                "textDocument/onTypeFormatting" => {
                                    project.update(&mut cx, |project, _| {
                                        if let Some(server) =
                                            project.language_server_for_id(server_id)
                                        {
                                            server.update_capabilities(|capabilities| {
                                                capabilities.document_on_type_formatting_provider =
                                                    None;
                                            })
                                        }
                                    })?;
                                }
                                "textDocument/formatting" => {
                                    project.update(&mut cx, |project, _| {
                                        if let Some(server) =
                                            project.language_server_for_id(server_id)
                                        {
                                            server.update_capabilities(|capabilities| {
                                                capabilities.document_formatting_provider = None;
                                            })
                                        }
                                    })?;
                                }
                                _ => log::warn!("unhandled capability unregistration: {unreg:?}"),
                            }
                        }
                        Ok(())
                    }
                }
            })
            .detach();

        language_server
            .on_request::<lsp::request::ApplyWorkspaceEdit, _, _>({
                let adapter = adapter.clone();
                let this = project.clone();
                move |params, cx| {
                    Self::on_lsp_workspace_edit(
                        this.clone(),
                        params,
                        server_id,
                        adapter.clone(),
                        cx,
                    )
                }
            })
            .detach();

        language_server
            .on_request::<lsp::request::InlayHintRefreshRequest, _, _>({
                let this = project.clone();
                move |(), mut cx| {
                    let this = this.clone();
                    async move {
                        this.update(&mut cx, |project, cx| {
                            cx.emit(Event::RefreshInlayHints);
                            project.remote_id().map(|project_id| {
                                project.client.send(proto::RefreshInlayHints { project_id })
                            })
                        })?
                        .transpose()?;
                        Ok(())
                    }
                }
            })
            .detach();

        language_server
            .on_request::<lsp::request::ShowMessageRequest, _, _>({
                let this = project.clone();
                let name = name.to_string();
                move |params, mut cx| {
                    let this = this.clone();
                    let name = name.to_string();
                    async move {
                        let actions = params.actions.unwrap_or_default();
                        let (tx, mut rx) = smol::channel::bounded(1);
                        let request = LanguageServerPromptRequest {
                            level: match params.typ {
                                lsp::MessageType::ERROR => PromptLevel::Critical,
                                lsp::MessageType::WARNING => PromptLevel::Warning,
                                _ => PromptLevel::Info,
                            },
                            message: params.message,
                            actions,
                            response_channel: tx,
                            lsp_name: name.clone(),
                        };

                        if let Ok(_) = this.update(&mut cx, |_, cx| {
                            cx.emit(Event::LanguageServerPrompt(request));
                        }) {
                            let response = rx.next().await;

                            Ok(response)
                        } else {
                            Ok(None)
                        }
                    }
                }
            })
            .detach();

        let disk_based_diagnostics_progress_token =
            adapter.disk_based_diagnostics_progress_token.clone();

        language_server
            .on_notification::<ServerStatus, _>({
                let this = project.clone();
                let name = name.to_string();
                move |params, mut cx| {
                    let this = this.clone();
                    let name = name.to_string();
                    if let Some(ref message) = params.message {
                        let message = message.trim();
                        if !message.is_empty() {
                            let formatted_message = format!(
                                "Language server {name} (id {server_id}) status update: {message}"
                            );
                            match params.health {
                                ServerHealthStatus::Ok => log::info!("{}", formatted_message),
                                ServerHealthStatus::Warning => log::warn!("{}", formatted_message),
                                ServerHealthStatus::Error => {
                                    log::error!("{}", formatted_message);
                                    let (tx, _rx) = smol::channel::bounded(1);
                                    let request = LanguageServerPromptRequest {
                                        level: PromptLevel::Critical,
                                        message: params.message.unwrap_or_default(),
                                        actions: Vec::new(),
                                        response_channel: tx,
                                        lsp_name: name.clone(),
                                    };
                                    let _ = this
                                        .update(&mut cx, |_, cx| {
                                            cx.emit(Event::LanguageServerPrompt(request));
                                        })
                                        .ok();
                                }
                                ServerHealthStatus::Other(status) => {
                                    log::info!(
                                        "Unknown server health: {status}\n{formatted_message}"
                                    )
                                }
                            }
                        }
                    }
                }
            })
            .detach();
        language_server
            .on_notification::<lsp::notification::ShowMessage, _>({
                let this = project.clone();
                let name = name.to_string();
                move |params, mut cx| {
                    let this = this.clone();
                    let name = name.to_string();

                    let (tx, _) = smol::channel::bounded(1);
                    let request = LanguageServerPromptRequest {
                        level: match params.typ {
                            lsp::MessageType::ERROR => PromptLevel::Critical,
                            lsp::MessageType::WARNING => PromptLevel::Warning,
                            _ => PromptLevel::Info,
                        },
                        message: params.message,
                        actions: vec![],
                        response_channel: tx,
                        lsp_name: name.clone(),
                    };

                    let _ = this.update(&mut cx, |_, cx| {
                        cx.emit(Event::LanguageServerPrompt(request));
                    });
                }
            })
            .detach();
        language_server
            .on_notification::<lsp::notification::Progress, _>({
                let project = project.clone();
                move |params, mut cx| {
                    if let Some(this) = project.upgrade() {
                        this.update(&mut cx, |this, cx| {
                            this.on_lsp_progress(
                                params,
                                server_id,
                                disk_based_diagnostics_progress_token.clone(),
                                cx,
                            );
                        })
                        .ok();
                    }
                }
            })
            .detach();

        language_server
            .on_notification::<lsp::notification::LogMessage, _>({
                let project = project.clone();
                move |params, mut cx| {
                    if let Some(this) = project.upgrade() {
                        this.update(&mut cx, |_, cx| {
                            cx.emit(Event::LanguageServerLog(
                                server_id,
                                LanguageServerLogType::Log(params.typ),
                                params.message,
                            ));
                        })
                        .ok();
                    }
                }
            })
            .detach();

        language_server
            .on_notification::<lsp::notification::LogTrace, _>({
                let project = project.clone();
                move |params, mut cx| {
                    if let Some(this) = project.upgrade() {
                        this.update(&mut cx, |_, cx| {
                            cx.emit(Event::LanguageServerLog(
                                server_id,
                                LanguageServerLogType::Trace(params.verbose),
                                params.message,
                            ));
                        })
                        .ok();
                    }
                }
            })
            .detach();

        match (&mut initialization_options, override_options) {
            (Some(initialization_options), Some(override_options)) => {
                merge_json_value_into(override_options, initialization_options);
            }
            (None, override_options) => initialization_options = override_options,
            _ => {}
        }

        let language_server = cx
            .update(|cx| language_server.initialize(initialization_options, cx))?
            .await
            .inspect_err(|_| {
                if let Some(this) = project.upgrade() {
                    this.update(cx, |_, cx| cx.emit(Event::LanguageServerRemoved(server_id)))
                        .ok();
                }
            })?;

        language_server
            .notify::<lsp::notification::DidChangeConfiguration>(
                lsp::DidChangeConfigurationParams {
                    settings: workspace_config,
                },
            )
            .ok();

        Ok(language_server)
    }

    fn insert_newly_running_language_server(
        &mut self,
        language: Arc<Language>,
        adapter: Arc<CachedLspAdapter>,
        language_server: Arc<LanguageServer>,
        server_id: LanguageServerId,
        key: (WorktreeId, LanguageServerName),
        cx: &mut ModelContext<Self>,
    ) -> Result<()> {
        // If the language server for this key doesn't match the server id, don't store the
        // server. Which will cause it to be dropped, killing the process
        if self
            .language_server_ids
            .get(&key)
            .map(|id| id != &server_id)
            .unwrap_or(false)
        {
            return Ok(());
        }

        // Update language_servers collection with Running variant of LanguageServerState
        // indicating that the server is up and running and ready
        self.language_servers.insert(
            server_id,
            LanguageServerState::Running {
                adapter: adapter.clone(),
                language: language.clone(),
                server: language_server.clone(),
                simulate_disk_based_diagnostics_completion: None,
            },
        );

        self.language_server_statuses.insert(
            server_id,
            LanguageServerStatus {
                name: language_server.name().to_string(),
                pending_work: Default::default(),
                has_pending_diagnostic_updates: false,
                progress_tokens: Default::default(),
            },
        );

        cx.emit(Event::LanguageServerAdded(server_id));

        if let Some(project_id) = self.remote_id() {
            self.client.send(proto::StartLanguageServer {
                project_id,
                server: Some(proto::LanguageServer {
                    id: server_id.0 as u64,
                    name: language_server.name().to_string(),
                }),
            })?;
        }

        // Tell the language server about every open buffer in the worktree that matches the language.
        self.buffer_store.update(cx, |buffer_store, cx| {
            for buffer_handle in buffer_store.buffers() {
                let buffer = buffer_handle.read(cx);
                let file = match File::from_dyn(buffer.file()) {
                    Some(file) => file,
                    None => continue,
                };
                let language = match buffer.language() {
                    Some(language) => language,
                    None => continue,
                };

                if file.worktree.read(cx).id() != key.0
                    || !self
                        .languages
                        .lsp_adapters(&language)
                        .iter()
                        .any(|a| a.name == key.1)
                {
                    continue;
                }

                let file = match file.as_local() {
                    Some(file) => file,
                    None => continue,
                };

                let versions = self
                    .buffer_snapshots
                    .entry(buffer.remote_id())
                    .or_default()
                    .entry(server_id)
                    .or_insert_with(|| {
                        vec![LspBufferSnapshot {
                            version: 0,
                            snapshot: buffer.text_snapshot(),
                        }]
                    });

                let snapshot = versions.last().unwrap();
                let version = snapshot.version;
                let initial_snapshot = &snapshot.snapshot;
                let uri = lsp::Url::from_file_path(file.abs_path(cx)).unwrap();
                language_server.notify::<lsp::notification::DidOpenTextDocument>(
                    lsp::DidOpenTextDocumentParams {
                        text_document: lsp::TextDocumentItem::new(
                            uri,
                            adapter.language_id(&language),
                            version,
                            initial_snapshot.text(),
                        ),
                    },
                )?;

                buffer_handle.update(cx, |buffer, cx| {
                    buffer.set_completion_triggers(
                        language_server
                            .capabilities()
                            .completion_provider
                            .as_ref()
                            .and_then(|provider| provider.trigger_characters.clone())
                            .unwrap_or_default(),
                        cx,
                    )
                });
            }
            anyhow::Ok(())
        })?;

        cx.notify();
        Ok(())
    }

    // Returns a list of all of the worktrees which no longer have a language server and the root path
    // for the stopped server
    fn stop_language_server(
        &mut self,
        worktree_id: WorktreeId,
        adapter_name: LanguageServerName,
        cx: &mut ModelContext<Self>,
    ) -> Task<Vec<WorktreeId>> {
        let key = (worktree_id, adapter_name);
        if let Some(server_id) = self.language_server_ids.remove(&key) {
            let name = key.1 .0;
            log::info!("stopping language server {name}");

            // Remove other entries for this language server as well
            let mut orphaned_worktrees = vec![worktree_id];
            let other_keys = self.language_server_ids.keys().cloned().collect::<Vec<_>>();
            for other_key in other_keys {
                if self.language_server_ids.get(&other_key) == Some(&server_id) {
                    self.language_server_ids.remove(&other_key);
                    orphaned_worktrees.push(other_key.0);
                }
            }

            self.buffer_store.update(cx, |buffer_store, cx| {
                for buffer in buffer_store.buffers() {
                    buffer.update(cx, |buffer, cx| {
                        buffer.update_diagnostics(server_id, Default::default(), cx);
                    });
                }
            });

            let project_id = self.remote_id();
            for (worktree_id, summaries) in self.diagnostic_summaries.iter_mut() {
                summaries.retain(|path, summaries_by_server_id| {
                    if summaries_by_server_id.remove(&server_id).is_some() {
                        if let Some(project_id) = project_id {
                            self.client
                                .send(proto::UpdateDiagnosticSummary {
                                    project_id,
                                    worktree_id: worktree_id.to_proto(),
                                    summary: Some(proto::DiagnosticSummary {
                                        path: path.to_string_lossy().to_string(),
                                        language_server_id: server_id.0 as u64,
                                        error_count: 0,
                                        warning_count: 0,
                                    }),
                                })
                                .log_err();
                        }
                        !summaries_by_server_id.is_empty()
                    } else {
                        true
                    }
                });
            }

            for diagnostics in self.diagnostics.values_mut() {
                diagnostics.retain(|_, diagnostics_by_server_id| {
                    if let Ok(ix) =
                        diagnostics_by_server_id.binary_search_by_key(&server_id, |e| e.0)
                    {
                        diagnostics_by_server_id.remove(ix);
                        !diagnostics_by_server_id.is_empty()
                    } else {
                        true
                    }
                });
            }

            self.language_server_watched_paths.remove(&server_id);
            self.language_server_statuses.remove(&server_id);
            cx.notify();

            let server_state = self.language_servers.remove(&server_id);
            cx.emit(Event::LanguageServerRemoved(server_id));
            cx.spawn(move |_, cx| async move {
                Self::shutdown_language_server(server_state, name, cx).await;
                orphaned_worktrees
            })
        } else {
            Task::ready(Vec::new())
        }
    }

    async fn shutdown_language_server(
        server_state: Option<LanguageServerState>,
        name: Arc<str>,
        cx: AsyncAppContext,
    ) {
        let server = match server_state {
            Some(LanguageServerState::Starting(task)) => {
                let mut timer = cx
                    .background_executor()
                    .timer(SERVER_LAUNCHING_BEFORE_SHUTDOWN_TIMEOUT)
                    .fuse();

                select! {
                    server = task.fuse() => server,
                    _ = timer => {
                        log::info!(
                            "timeout waiting for language server {} to finish launching before stopping",
                            name
                        );
                        None
                    },
                }
            }

            Some(LanguageServerState::Running { server, .. }) => Some(server),

            None => None,
        };

        if let Some(server) = server {
            if let Some(shutdown) = server.shutdown() {
                shutdown.await;
            }
        }
    }

    async fn handle_restart_language_servers(
        project: Model<Self>,
        envelope: TypedEnvelope<proto::RestartLanguageServers>,
        mut cx: AsyncAppContext,
    ) -> Result<proto::Ack> {
        project.update(&mut cx, |project, cx| {
            let buffers: Vec<_> = envelope
                .payload
                .buffer_ids
                .into_iter()
                .flat_map(|buffer_id| {
                    project.buffer_for_id(BufferId::new(buffer_id).log_err()?, cx)
                })
                .collect();
            project.restart_language_servers_for_buffers(buffers, cx)
        })?;

        Ok(proto::Ack {})
    }

    pub fn restart_language_servers_for_buffers(
        &mut self,
        buffers: impl IntoIterator<Item = Model<Buffer>>,
        cx: &mut ModelContext<Self>,
    ) {
        if self.is_via_collab() {
            let request = self.client.request(proto::RestartLanguageServers {
                project_id: self.remote_id().unwrap(),
                buffer_ids: buffers
                    .into_iter()
                    .map(|b| b.read(cx).remote_id().to_proto())
                    .collect(),
            });
            cx.background_executor()
                .spawn(request)
                .detach_and_log_err(cx);
            return;
        }

        #[allow(clippy::mutable_key_type)]
        let language_server_lookup_info: HashSet<(Model<Worktree>, Arc<Language>)> = buffers
            .into_iter()
            .filter_map(|buffer| {
                let buffer = buffer.read(cx);
                let file = buffer.file()?;
                let worktree = File::from_dyn(Some(file))?.worktree.clone();
                let language = self
                    .languages
                    .language_for_file(file, Some(buffer.as_rope()), cx)
                    .now_or_never()?
                    .ok()?;
                Some((worktree, language))
            })
            .collect();
        for (worktree, language) in language_server_lookup_info {
            self.restart_language_servers(worktree, language, cx);
        }
    }

    fn restart_language_servers(
        &mut self,
        worktree: Model<Worktree>,
        language: Arc<Language>,
        cx: &mut ModelContext<Self>,
    ) {
        let worktree_id = worktree.read(cx).id();

        let stop_tasks = self
            .languages
            .clone()
            .lsp_adapters(&language)
            .iter()
            .map(|adapter| {
                let stop_task = self.stop_language_server(worktree_id, adapter.name.clone(), cx);
                (stop_task, adapter.name.clone())
            })
            .collect::<Vec<_>>();
        if stop_tasks.is_empty() {
            return;
        }

        cx.spawn(move |this, mut cx| async move {
            // For each stopped language server, record all of the worktrees with which
            // it was associated.
            let mut affected_worktrees = Vec::new();
            for (stop_task, language_server_name) in stop_tasks {
                for affected_worktree_id in stop_task.await {
                    affected_worktrees.push((affected_worktree_id, language_server_name.clone()));
                }
            }

            this.update(&mut cx, |this, cx| {
                // Restart the language server for the given worktree.
                this.start_language_servers(&worktree, language.clone(), cx);

                // Lookup new server ids and set them for each of the orphaned worktrees
                for (affected_worktree_id, language_server_name) in affected_worktrees {
                    if let Some(new_server_id) = this
                        .language_server_ids
                        .get(&(worktree_id, language_server_name.clone()))
                        .cloned()
                    {
                        this.language_server_ids
                            .insert((affected_worktree_id, language_server_name), new_server_id);
                    }
                }
            })
            .ok();
        })
        .detach();
    }

    pub fn cancel_language_server_work_for_buffers(
        &mut self,
        buffers: impl IntoIterator<Item = Model<Buffer>>,
        cx: &mut ModelContext<Self>,
    ) {
        let servers = buffers
            .into_iter()
            .flat_map(|buffer| {
                self.language_server_ids_for_buffer(buffer.read(cx), cx)
                    .into_iter()
            })
            .collect::<HashSet<_>>();

        for server_id in servers {
            self.cancel_language_server_work(server_id, None, cx);
        }
    }

    pub fn cancel_language_server_work(
        &mut self,
        server_id: LanguageServerId,
        token_to_cancel: Option<String>,
        _cx: &mut ModelContext<Self>,
    ) {
        let status = self.language_server_statuses.get(&server_id);
        let server = self.language_servers.get(&server_id);
        if let Some((server, status)) = server.zip(status) {
            if let LanguageServerState::Running { server, .. } = server {
                for (token, progress) in &status.pending_work {
                    if let Some(token_to_cancel) = token_to_cancel.as_ref() {
                        if token != token_to_cancel {
                            continue;
                        }
                    }
                    if progress.is_cancellable {
                        server
                            .notify::<lsp::notification::WorkDoneProgressCancel>(
                                WorkDoneProgressCancelParams {
                                    token: lsp::NumberOrString::String(token.clone()),
                                },
                            )
                            .ok();
                    }
                }
            }
        }
    }

    fn check_errored_server(
        language: Arc<Language>,
        adapter: Arc<CachedLspAdapter>,
        server_id: LanguageServerId,
        installation_test_binary: Option<LanguageServerBinary>,
        cx: &mut ModelContext<Self>,
    ) {
        if !adapter.can_be_reinstalled() {
            log::info!(
                "Validation check requested for {:?} but it cannot be reinstalled",
                adapter.name.0
            );
            return;
        }

        cx.spawn(move |this, mut cx| async move {
            log::info!("About to spawn test binary");

            // A lack of test binary counts as a failure
            let process = installation_test_binary.and_then(|binary| {
                smol::process::Command::new(&binary.path)
                    .current_dir(&binary.path)
                    .args(binary.arguments)
                    .stdin(Stdio::piped())
                    .stdout(Stdio::piped())
                    .stderr(Stdio::inherit())
                    .kill_on_drop(true)
                    .spawn()
                    .ok()
            });

            const PROCESS_TIMEOUT: Duration = Duration::from_secs(5);
            let mut timeout = cx.background_executor().timer(PROCESS_TIMEOUT).fuse();

            let mut errored = false;
            if let Some(mut process) = process {
                futures::select! {
                    status = process.status().fuse() => match status {
                        Ok(status) => errored = !status.success(),
                        Err(_) => errored = true,
                    },

                    _ = timeout => {
                        log::info!("test binary time-ed out, this counts as a success");
                        _ = process.kill();
                    }
                }
            } else {
                log::warn!("test binary failed to launch");
                errored = true;
            }

            if errored {
                log::warn!("test binary check failed");
                let task = this
                    .update(&mut cx, move |this, cx| {
                        this.reinstall_language_server(language, adapter, server_id, cx)
                    })
                    .ok()
                    .flatten();

                if let Some(task) = task {
                    task.await;
                }
            }
        })
        .detach();
    }

    fn enqueue_buffer_ordered_message(&mut self, message: BufferOrderedMessage) -> Result<()> {
        self.buffer_ordered_messages_tx
            .unbounded_send(message)
            .map_err(|e| anyhow!(e))
    }

    fn on_lsp_progress(
        &mut self,
        progress: lsp::ProgressParams,
        language_server_id: LanguageServerId,
        disk_based_diagnostics_progress_token: Option<String>,
        cx: &mut ModelContext<Self>,
    ) {
        let token = match progress.token {
            lsp::NumberOrString::String(token) => token,
            lsp::NumberOrString::Number(token) => {
                log::info!("skipping numeric progress token {}", token);
                return;
            }
        };

        let lsp::ProgressParamsValue::WorkDone(progress) = progress.value;
        let language_server_status =
            if let Some(status) = self.language_server_statuses.get_mut(&language_server_id) {
                status
            } else {
                return;
            };

        if !language_server_status.progress_tokens.contains(&token) {
            return;
        }

        let is_disk_based_diagnostics_progress = disk_based_diagnostics_progress_token
            .as_ref()
            .map_or(false, |disk_based_token| {
                token.starts_with(disk_based_token)
            });

        match progress {
            lsp::WorkDoneProgress::Begin(report) => {
                if is_disk_based_diagnostics_progress {
                    self.disk_based_diagnostics_started(language_server_id, cx);
                }
                self.on_lsp_work_start(
                    language_server_id,
                    token.clone(),
                    LanguageServerProgress {
                        title: Some(report.title),
                        is_disk_based_diagnostics_progress,
                        is_cancellable: report.cancellable.unwrap_or(false),
                        message: report.message.clone(),
                        percentage: report.percentage.map(|p| p as usize),
                        last_update_at: cx.background_executor().now(),
                    },
                    cx,
                );
            }
            lsp::WorkDoneProgress::Report(report) => {
                if self.on_lsp_work_progress(
                    language_server_id,
                    token.clone(),
                    LanguageServerProgress {
                        title: None,
                        is_disk_based_diagnostics_progress,
                        is_cancellable: report.cancellable.unwrap_or(false),
                        message: report.message.clone(),
                        percentage: report.percentage.map(|p| p as usize),
                        last_update_at: cx.background_executor().now(),
                    },
                    cx,
                ) {
                    self.enqueue_buffer_ordered_message(
                        BufferOrderedMessage::LanguageServerUpdate {
                            language_server_id,
                            message: proto::update_language_server::Variant::WorkProgress(
                                proto::LspWorkProgress {
                                    token,
                                    message: report.message,
                                    percentage: report.percentage,
                                },
                            ),
                        },
                    )
                    .ok();
                }
            }
            lsp::WorkDoneProgress::End(_) => {
                language_server_status.progress_tokens.remove(&token);
                self.on_lsp_work_end(language_server_id, token.clone(), cx);
                if is_disk_based_diagnostics_progress {
                    self.disk_based_diagnostics_finished(language_server_id, cx);
                }
            }
        }
    }

    fn on_lsp_work_start(
        &mut self,
        language_server_id: LanguageServerId,
        token: String,
        progress: LanguageServerProgress,
        cx: &mut ModelContext<Self>,
    ) {
        if let Some(status) = self.language_server_statuses.get_mut(&language_server_id) {
            status.pending_work.insert(token.clone(), progress.clone());
            cx.notify();
        }

        if self.is_local_or_ssh() {
            self.enqueue_buffer_ordered_message(BufferOrderedMessage::LanguageServerUpdate {
                language_server_id,
                message: proto::update_language_server::Variant::WorkStart(proto::LspWorkStart {
                    token,
                    title: progress.title,
                    message: progress.message,
                    percentage: progress.percentage.map(|p| p as u32),
                }),
            })
            .ok();
        }
    }

    fn on_lsp_work_progress(
        &mut self,
        language_server_id: LanguageServerId,
        token: String,
        progress: LanguageServerProgress,
        cx: &mut ModelContext<Self>,
    ) -> bool {
        if let Some(status) = self.language_server_statuses.get_mut(&language_server_id) {
            match status.pending_work.entry(token) {
                btree_map::Entry::Vacant(entry) => {
                    entry.insert(progress);
                    cx.notify();
                    return true;
                }
                btree_map::Entry::Occupied(mut entry) => {
                    let entry = entry.get_mut();
                    if (progress.last_update_at - entry.last_update_at)
                        >= SERVER_PROGRESS_THROTTLE_TIMEOUT
                    {
                        entry.last_update_at = progress.last_update_at;
                        if progress.message.is_some() {
                            entry.message = progress.message;
                        }
                        if progress.percentage.is_some() {
                            entry.percentage = progress.percentage;
                        }
                        cx.notify();
                        return true;
                    }
                }
            }
        }

        false
    }

    fn on_lsp_work_end(
        &mut self,
        language_server_id: LanguageServerId,
        token: String,
        cx: &mut ModelContext<Self>,
    ) {
        if let Some(status) = self.language_server_statuses.get_mut(&language_server_id) {
            if let Some(work) = status.pending_work.remove(&token) {
                if !work.is_disk_based_diagnostics_progress {
                    cx.emit(Event::RefreshInlayHints);
                }
            }
            cx.notify();
        }

        if self.is_local_or_ssh() {
            self.enqueue_buffer_ordered_message(BufferOrderedMessage::LanguageServerUpdate {
                language_server_id,
                message: proto::update_language_server::Variant::WorkEnd(proto::LspWorkEnd {
                    token,
                }),
            })
            .ok();
        }
    }

    fn on_lsp_did_change_watched_files(
        &mut self,
        language_server_id: LanguageServerId,
        registration_id: &str,
        params: DidChangeWatchedFilesRegistrationOptions,
        cx: &mut ModelContext<Self>,
    ) {
        let registrations = self
            .language_server_watcher_registrations
            .entry(language_server_id)
            .or_default();

        registrations.insert(registration_id.to_string(), params.watchers);

        self.rebuild_watched_paths(language_server_id, cx);
    }

    fn on_lsp_unregister_did_change_watched_files(
        &mut self,
        language_server_id: LanguageServerId,
        registration_id: &str,
        cx: &mut ModelContext<Self>,
    ) {
        let registrations = self
            .language_server_watcher_registrations
            .entry(language_server_id)
            .or_default();

        if registrations.remove(registration_id).is_some() {
            log::info!(
                "language server {}: unregistered workspace/DidChangeWatchedFiles capability with id {}",
                language_server_id,
                registration_id
            );
        } else {
            log::warn!(
                "language server {}: failed to unregister workspace/DidChangeWatchedFiles capability with id {}. not registered.",
                language_server_id,
                registration_id
            );
        }

        self.rebuild_watched_paths(language_server_id, cx);
    }

    fn rebuild_watched_paths(
        &mut self,
        language_server_id: LanguageServerId,
        cx: &mut ModelContext<Self>,
    ) {
        let Some(watchers) = self
            .language_server_watcher_registrations
            .get(&language_server_id)
        else {
            return;
        };

        let watched_paths = self
            .language_server_watched_paths
            .entry(language_server_id)
            .or_default();

        let mut builders = HashMap::default();
        for watcher in watchers.values().flatten() {
            for worktree in self.worktree_store.read(cx).worktrees().collect::<Vec<_>>() {
                let glob_is_inside_worktree = worktree.update(cx, |tree, _| {
                    if let Some(abs_path) = tree.abs_path().to_str() {
                        let relative_glob_pattern = match &watcher.glob_pattern {
                            lsp::GlobPattern::String(s) => Some(
                                s.strip_prefix(abs_path)
                                    .unwrap_or(s)
                                    .strip_prefix(std::path::MAIN_SEPARATOR)
                                    .unwrap_or(s),
                            ),
                            lsp::GlobPattern::Relative(rp) => {
                                let base_uri = match &rp.base_uri {
                                    lsp::OneOf::Left(workspace_folder) => &workspace_folder.uri,
                                    lsp::OneOf::Right(base_uri) => base_uri,
                                };
                                base_uri.to_file_path().ok().and_then(|file_path| {
                                    (file_path.to_str() == Some(abs_path))
                                        .then_some(rp.pattern.as_str())
                                })
                            }
                        };
                        if let Some(relative_glob_pattern) = relative_glob_pattern {
                            let literal_prefix = glob_literal_prefix(relative_glob_pattern);
                            tree.as_local_mut()
                                .unwrap()
                                .add_path_prefix_to_scan(Path::new(literal_prefix).into());
                            if let Some(glob) = Glob::new(relative_glob_pattern).log_err() {
                                builders
                                    .entry(tree.id())
                                    .or_insert_with(|| GlobSetBuilder::new())
                                    .add(glob);
                            }
                            return true;
                        }
                    }
                    false
                });
                if glob_is_inside_worktree {
                    break;
                }
            }
        }

        watched_paths.clear();
        for (worktree_id, builder) in builders {
            if let Ok(globset) = builder.build() {
                watched_paths.insert(worktree_id, globset);
            }
        }

        cx.notify();
    }

    async fn on_lsp_workspace_edit(
        this: WeakModel<Self>,
        params: lsp::ApplyWorkspaceEditParams,
        server_id: LanguageServerId,
        adapter: Arc<CachedLspAdapter>,
        mut cx: AsyncAppContext,
    ) -> Result<lsp::ApplyWorkspaceEditResponse> {
        let this = this
            .upgrade()
            .ok_or_else(|| anyhow!("project project closed"))?;
        let language_server = this
            .update(&mut cx, |this, _| this.language_server_for_id(server_id))?
            .ok_or_else(|| anyhow!("language server not found"))?;
        let transaction = Self::deserialize_workspace_edit(
            this.clone(),
            params.edit,
            true,
            adapter.clone(),
            language_server.clone(),
            &mut cx,
        )
        .await
        .log_err();
        this.update(&mut cx, |this, _| {
            if let Some(transaction) = transaction {
                this.last_workspace_edits_by_language_server
                    .insert(server_id, transaction);
            }
        })?;
        Ok(lsp::ApplyWorkspaceEditResponse {
            applied: true,
            failed_change: None,
            failure_reason: None,
        })
    }

    pub fn language_server_statuses(
        &self,
    ) -> impl DoubleEndedIterator<Item = (LanguageServerId, &LanguageServerStatus)> {
        self.language_server_statuses
            .iter()
            .map(|(key, value)| (*key, value))
    }

    pub fn last_formatting_failure(&self) -> Option<&str> {
        self.last_formatting_failure.as_deref()
    }

    pub fn update_diagnostics(
        &mut self,
        language_server_id: LanguageServerId,
        mut params: lsp::PublishDiagnosticsParams,
        disk_based_sources: &[String],
        cx: &mut ModelContext<Self>,
    ) -> Result<()> {
        let abs_path = params
            .uri
            .to_file_path()
            .map_err(|_| anyhow!("URI is not a file"))?;
        let mut diagnostics = Vec::default();
        let mut primary_diagnostic_group_ids = HashMap::default();
        let mut sources_by_group_id = HashMap::default();
        let mut supporting_diagnostics = HashMap::default();

        // Ensure that primary diagnostics are always the most severe
        params.diagnostics.sort_by_key(|item| item.severity);

        for diagnostic in &params.diagnostics {
            let source = diagnostic.source.as_ref();
            let code = diagnostic.code.as_ref().map(|code| match code {
                lsp::NumberOrString::Number(code) => code.to_string(),
                lsp::NumberOrString::String(code) => code.clone(),
            });
            let range = range_from_lsp(diagnostic.range);
            let is_supporting = diagnostic
                .related_information
                .as_ref()
                .map_or(false, |infos| {
                    infos.iter().any(|info| {
                        primary_diagnostic_group_ids.contains_key(&(
                            source,
                            code.clone(),
                            range_from_lsp(info.location.range),
                        ))
                    })
                });

            let is_unnecessary = diagnostic.tags.as_ref().map_or(false, |tags| {
                tags.iter().any(|tag| *tag == DiagnosticTag::UNNECESSARY)
            });

            if is_supporting {
                supporting_diagnostics.insert(
                    (source, code.clone(), range),
                    (diagnostic.severity, is_unnecessary),
                );
            } else {
                let group_id = post_inc(&mut self.next_diagnostic_group_id);
                let is_disk_based =
                    source.map_or(false, |source| disk_based_sources.contains(source));

                sources_by_group_id.insert(group_id, source);
                primary_diagnostic_group_ids
                    .insert((source, code.clone(), range.clone()), group_id);

                diagnostics.push(DiagnosticEntry {
                    range,
                    diagnostic: Diagnostic {
                        source: diagnostic.source.clone(),
                        code: code.clone(),
                        severity: diagnostic.severity.unwrap_or(DiagnosticSeverity::ERROR),
                        message: diagnostic.message.trim().to_string(),
                        group_id,
                        is_primary: true,
                        is_disk_based,
                        is_unnecessary,
                        data: diagnostic.data.clone(),
                    },
                });
                if let Some(infos) = &diagnostic.related_information {
                    for info in infos {
                        if info.location.uri == params.uri && !info.message.is_empty() {
                            let range = range_from_lsp(info.location.range);
                            diagnostics.push(DiagnosticEntry {
                                range,
                                diagnostic: Diagnostic {
                                    source: diagnostic.source.clone(),
                                    code: code.clone(),
                                    severity: DiagnosticSeverity::INFORMATION,
                                    message: info.message.trim().to_string(),
                                    group_id,
                                    is_primary: false,
                                    is_disk_based,
                                    is_unnecessary: false,
                                    data: diagnostic.data.clone(),
                                },
                            });
                        }
                    }
                }
            }
        }

        for entry in &mut diagnostics {
            let diagnostic = &mut entry.diagnostic;
            if !diagnostic.is_primary {
                let source = *sources_by_group_id.get(&diagnostic.group_id).unwrap();
                if let Some(&(severity, is_unnecessary)) = supporting_diagnostics.get(&(
                    source,
                    diagnostic.code.clone(),
                    entry.range.clone(),
                )) {
                    if let Some(severity) = severity {
                        diagnostic.severity = severity;
                    }
                    diagnostic.is_unnecessary = is_unnecessary;
                }
            }
        }

        self.update_diagnostic_entries(
            language_server_id,
            abs_path,
            params.version,
            diagnostics,
            cx,
        )?;
        Ok(())
    }

    pub fn update_diagnostic_entries(
        &mut self,
        server_id: LanguageServerId,
        abs_path: PathBuf,
        version: Option<i32>,
        diagnostics: Vec<DiagnosticEntry<Unclipped<PointUtf16>>>,
        cx: &mut ModelContext<Project>,
    ) -> Result<(), anyhow::Error> {
        let (worktree, relative_path) = self
            .find_worktree(&abs_path, cx)
            .ok_or_else(|| anyhow!("no worktree found for diagnostics path {abs_path:?}"))?;

        let project_path = ProjectPath {
            worktree_id: worktree.read(cx).id(),
            path: relative_path.into(),
        };

        if let Some(buffer) = self.get_open_buffer(&project_path, cx) {
            self.update_buffer_diagnostics(&buffer, server_id, version, diagnostics.clone(), cx)?;
        }

        let updated = worktree.update(cx, |worktree, cx| {
            self.update_worktree_diagnostics(
                worktree.id(),
                server_id,
                project_path.path.clone(),
                diagnostics,
                cx,
            )
        })?;
        if updated {
            cx.emit(Event::DiagnosticsUpdated {
                language_server_id: server_id,
                path: project_path,
            });
        }
        Ok(())
    }

    pub fn update_worktree_diagnostics(
        &mut self,
        worktree_id: WorktreeId,
        server_id: LanguageServerId,
        worktree_path: Arc<Path>,
        diagnostics: Vec<DiagnosticEntry<Unclipped<PointUtf16>>>,
        _: &mut ModelContext<Worktree>,
    ) -> Result<bool> {
        let summaries_for_tree = self.diagnostic_summaries.entry(worktree_id).or_default();
        let diagnostics_for_tree = self.diagnostics.entry(worktree_id).or_default();
        let summaries_by_server_id = summaries_for_tree.entry(worktree_path.clone()).or_default();

        let old_summary = summaries_by_server_id
            .remove(&server_id)
            .unwrap_or_default();

        let new_summary = DiagnosticSummary::new(&diagnostics);
        if new_summary.is_empty() {
            if let Some(diagnostics_by_server_id) = diagnostics_for_tree.get_mut(&worktree_path) {
                if let Ok(ix) = diagnostics_by_server_id.binary_search_by_key(&server_id, |e| e.0) {
                    diagnostics_by_server_id.remove(ix);
                }
                if diagnostics_by_server_id.is_empty() {
                    diagnostics_for_tree.remove(&worktree_path);
                }
            }
        } else {
            summaries_by_server_id.insert(server_id, new_summary);
            let diagnostics_by_server_id = diagnostics_for_tree
                .entry(worktree_path.clone())
                .or_default();
            match diagnostics_by_server_id.binary_search_by_key(&server_id, |e| e.0) {
                Ok(ix) => {
                    diagnostics_by_server_id[ix] = (server_id, diagnostics);
                }
                Err(ix) => {
                    diagnostics_by_server_id.insert(ix, (server_id, diagnostics));
                }
            }
        }

        if !old_summary.is_empty() || !new_summary.is_empty() {
            if let Some(project_id) = self.remote_id() {
                self.client
                    .send(proto::UpdateDiagnosticSummary {
                        project_id,
                        worktree_id: worktree_id.to_proto(),
                        summary: Some(proto::DiagnosticSummary {
                            path: worktree_path.to_string_lossy().to_string(),
                            language_server_id: server_id.0 as u64,
                            error_count: new_summary.error_count as u32,
                            warning_count: new_summary.warning_count as u32,
                        }),
                    })
                    .log_err();
            }
        }

        Ok(!old_summary.is_empty() || !new_summary.is_empty())
    }

    fn update_buffer_diagnostics(
        &mut self,
        buffer: &Model<Buffer>,
        server_id: LanguageServerId,
        version: Option<i32>,
        mut diagnostics: Vec<DiagnosticEntry<Unclipped<PointUtf16>>>,
        cx: &mut ModelContext<Self>,
    ) -> Result<()> {
        fn compare_diagnostics(a: &Diagnostic, b: &Diagnostic) -> Ordering {
            Ordering::Equal
                .then_with(|| b.is_primary.cmp(&a.is_primary))
                .then_with(|| a.is_disk_based.cmp(&b.is_disk_based))
                .then_with(|| a.severity.cmp(&b.severity))
                .then_with(|| a.message.cmp(&b.message))
        }

        let snapshot = self.buffer_snapshot_for_lsp_version(buffer, server_id, version, cx)?;

        diagnostics.sort_unstable_by(|a, b| {
            Ordering::Equal
                .then_with(|| a.range.start.cmp(&b.range.start))
                .then_with(|| b.range.end.cmp(&a.range.end))
                .then_with(|| compare_diagnostics(&a.diagnostic, &b.diagnostic))
        });

        let mut sanitized_diagnostics = Vec::new();
        let edits_since_save = Patch::new(
            snapshot
                .edits_since::<Unclipped<PointUtf16>>(buffer.read(cx).saved_version())
                .collect(),
        );
        for entry in diagnostics {
            let start;
            let end;
            if entry.diagnostic.is_disk_based {
                // Some diagnostics are based on files on disk instead of buffers'
                // current contents. Adjust these diagnostics' ranges to reflect
                // any unsaved edits.
                start = edits_since_save.old_to_new(entry.range.start);
                end = edits_since_save.old_to_new(entry.range.end);
            } else {
                start = entry.range.start;
                end = entry.range.end;
            }

            let mut range = snapshot.clip_point_utf16(start, Bias::Left)
                ..snapshot.clip_point_utf16(end, Bias::Right);

            // Expand empty ranges by one codepoint
            if range.start == range.end {
                // This will be go to the next boundary when being clipped
                range.end.column += 1;
                range.end = snapshot.clip_point_utf16(Unclipped(range.end), Bias::Right);
                if range.start == range.end && range.end.column > 0 {
                    range.start.column -= 1;
                    range.start = snapshot.clip_point_utf16(Unclipped(range.start), Bias::Left);
                }
            }

            sanitized_diagnostics.push(DiagnosticEntry {
                range,
                diagnostic: entry.diagnostic,
            });
        }
        drop(edits_since_save);

        let set = DiagnosticSet::new(sanitized_diagnostics, &snapshot);
        buffer.update(cx, |buffer, cx| {
            buffer.update_diagnostics(server_id, set, cx)
        });
        Ok(())
    }

    pub fn reload_buffers(
        &self,
        buffers: HashSet<Model<Buffer>>,
        push_to_history: bool,
        cx: &mut ModelContext<Self>,
    ) -> Task<Result<ProjectTransaction>> {
        let mut local_buffers = Vec::new();
        let mut remote_buffers = None;
        for buffer_handle in buffers {
            let buffer = buffer_handle.read(cx);
            if buffer.is_dirty() {
                if let Some(file) = File::from_dyn(buffer.file()) {
                    if file.is_local() {
                        local_buffers.push(buffer_handle);
                    } else {
                        remote_buffers.get_or_insert(Vec::new()).push(buffer_handle);
                    }
                }
            }
        }

        let remote_buffers = self.remote_id().zip(remote_buffers);
        let client = self.client.clone();

        cx.spawn(move |this, mut cx| async move {
            let mut project_transaction = ProjectTransaction::default();

            if let Some((project_id, remote_buffers)) = remote_buffers {
                let response = client
                    .request(proto::ReloadBuffers {
                        project_id,
                        buffer_ids: remote_buffers
                            .iter()
                            .filter_map(|buffer| {
                                buffer
                                    .update(&mut cx, |buffer, _| buffer.remote_id().into())
                                    .ok()
                            })
                            .collect(),
                    })
                    .await?
                    .transaction
                    .ok_or_else(|| anyhow!("missing transaction"))?;
                Self::deserialize_project_transaction(this, response, push_to_history, cx.clone())
                    .await?;
            }

            for buffer in local_buffers {
                let transaction = buffer
                    .update(&mut cx, |buffer, cx| buffer.reload(cx))?
                    .await?;
                buffer.update(&mut cx, |buffer, cx| {
                    if let Some(transaction) = transaction {
                        if !push_to_history {
                            buffer.forget_transaction(transaction.id);
                        }
                        project_transaction.0.insert(cx.handle(), transaction);
                    }
                })?;
            }

            Ok(project_transaction)
        })
    }

    pub fn format(
        &mut self,
        buffers: HashSet<Model<Buffer>>,
        push_to_history: bool,
        trigger: FormatTrigger,
        cx: &mut ModelContext<Project>,
    ) -> Task<anyhow::Result<ProjectTransaction>> {
        if self.is_local_or_ssh() {
            let buffers_with_paths = buffers
                .into_iter()
                .map(|buffer_handle| {
                    let buffer = buffer_handle.read(cx);
                    let buffer_abs_path = File::from_dyn(buffer.file())
                        .and_then(|file| file.as_local().map(|f| f.abs_path(cx)));
                    (buffer_handle, buffer_abs_path)
                })
                .collect::<Vec<_>>();

            cx.spawn(move |project, mut cx| async move {
                let result = Self::format_locally(
                    project.clone(),
                    buffers_with_paths,
                    push_to_history,
                    trigger,
                    cx.clone(),
                )
                .await;

                project.update(&mut cx, |project, _| match &result {
                    Ok(_) => project.last_formatting_failure = None,
                    Err(error) => {
                        project.last_formatting_failure.replace(error.to_string());
                    }
                })?;

                result
            })
        } else {
            let remote_id = self.remote_id();
            let client = self.client.clone();
            cx.spawn(move |this, mut cx| async move {
                if let Some(project_id) = remote_id {
                    let response = client
                        .request(proto::FormatBuffers {
                            project_id,
                            trigger: trigger as i32,
                            buffer_ids: buffers
                                .iter()
                                .map(|buffer| {
                                    buffer.update(&mut cx, |buffer, _| buffer.remote_id().into())
                                })
                                .collect::<Result<_>>()?,
                        })
                        .await?
                        .transaction
                        .ok_or_else(|| anyhow!("missing transaction"))?;
                    Self::deserialize_project_transaction(this, response, push_to_history, cx).await
                } else {
                    Ok(ProjectTransaction::default())
                }
            })
        }
    }

    async fn format_locally(
        project: WeakModel<Project>,
        mut buffers_with_paths: Vec<(Model<Buffer>, Option<PathBuf>)>,
        push_to_history: bool,
        trigger: FormatTrigger,
        mut cx: AsyncAppContext,
    ) -> anyhow::Result<ProjectTransaction> {
        // Do not allow multiple concurrent formatting requests for the
        // same buffer.
        project.update(&mut cx, |this, cx| {
            buffers_with_paths.retain(|(buffer, _)| {
                this.buffers_being_formatted
                    .insert(buffer.read(cx).remote_id())
            });
        })?;

        let _cleanup = defer({
            let this = project.clone();
            let mut cx = cx.clone();
            let buffers = &buffers_with_paths;
            move || {
                this.update(&mut cx, |this, cx| {
                    for (buffer, _) in buffers {
                        this.buffers_being_formatted
                            .remove(&buffer.read(cx).remote_id());
                    }
                })
                .ok();
            }
        });

        let mut project_transaction = ProjectTransaction::default();
        for (buffer, buffer_abs_path) in &buffers_with_paths {
            let (primary_adapter_and_server, adapters_and_servers) =
                project.update(&mut cx, |project, cx| {
                    let buffer = buffer.read(cx);

                    let adapters_and_servers = project
                        .language_servers_for_buffer(buffer, cx)
                        .map(|(adapter, lsp)| (adapter.clone(), lsp.clone()))
                        .collect::<Vec<_>>();

                    let primary_adapter = project
                        .primary_language_server_for_buffer(buffer, cx)
                        .map(|(adapter, lsp)| (adapter.clone(), lsp.clone()));

                    (primary_adapter, adapters_and_servers)
                })?;

            let settings = buffer.update(&mut cx, |buffer, cx| {
                language_settings(buffer.language(), buffer.file(), cx).clone()
            })?;

            let remove_trailing_whitespace = settings.remove_trailing_whitespace_on_save;
            let ensure_final_newline = settings.ensure_final_newline_on_save;

            // First, format buffer's whitespace according to the settings.
            let trailing_whitespace_diff = if remove_trailing_whitespace {
                Some(
                    buffer
                        .update(&mut cx, |b, cx| b.remove_trailing_whitespace(cx))?
                        .await,
                )
            } else {
                None
            };
            let whitespace_transaction_id = buffer.update(&mut cx, |buffer, cx| {
                buffer.finalize_last_transaction();
                buffer.start_transaction();
                if let Some(diff) = trailing_whitespace_diff {
                    buffer.apply_diff(diff, cx);
                }
                if ensure_final_newline {
                    buffer.ensure_final_newline(cx);
                }
                buffer.end_transaction(cx)
            })?;

            // Apply the `code_actions_on_format` before we run the formatter.
            let code_actions = deserialize_code_actions(&settings.code_actions_on_format);
            #[allow(clippy::nonminimal_bool)]
            if !code_actions.is_empty()
                && !(trigger == FormatTrigger::Save && settings.format_on_save == FormatOnSave::Off)
            {
                Self::execute_code_actions_on_servers(
                    &project,
                    &adapters_and_servers,
                    code_actions,
                    buffer,
                    push_to_history,
                    &mut project_transaction,
                    &mut cx,
                )
                .await?;
            }

            // Apply language-specific formatting using either the primary language server
            // or external command.
            // Except for code actions, which are applied with all connected language servers.
            let primary_language_server =
                primary_adapter_and_server.map(|(_adapter, server)| server.clone());
            let server_and_buffer = primary_language_server
                .as_ref()
                .zip(buffer_abs_path.as_ref());

            let prettier_settings = buffer.read_with(&mut cx, |buffer, cx| {
                language_settings(buffer.language(), buffer.file(), cx)
                    .prettier
                    .clone()
            })?;

            let mut format_operations: Vec<FormatOperation> = vec![];
            {
                match trigger {
                    FormatTrigger::Save => {
                        match &settings.format_on_save {
                            FormatOnSave::Off => {
                                // nothing
                            }
                            FormatOnSave::On => {
                                match &settings.formatter {
                                    SelectedFormatter::Auto => {
                                        // do the auto-format: prefer prettier, fallback to primary language server
                                        let diff = {
                                            if prettier_settings.allowed {
                                                Self::perform_format(
                                                    &Formatter::Prettier,
                                                    server_and_buffer,
                                                    project.clone(),
                                                    buffer,
                                                    buffer_abs_path,
                                                    &settings,
                                                    &adapters_and_servers,
                                                    push_to_history,
                                                    &mut project_transaction,
                                                    &mut cx,
                                                )
                                                .await
                                            } else {
                                                Self::perform_format(
                                                    &Formatter::LanguageServer { name: None },
                                                    server_and_buffer,
                                                    project.clone(),
                                                    buffer,
                                                    buffer_abs_path,
                                                    &settings,
                                                    &adapters_and_servers,
                                                    push_to_history,
                                                    &mut project_transaction,
                                                    &mut cx,
                                                )
                                                .await
                                            }
                                        }
                                        .log_err()
                                        .flatten();
                                        if let Some(op) = diff {
                                            format_operations.push(op);
                                        }
                                    }
                                    SelectedFormatter::List(formatters) => {
                                        for formatter in formatters.as_ref() {
                                            let diff = Self::perform_format(
                                                formatter,
                                                server_and_buffer,
                                                project.clone(),
                                                buffer,
                                                buffer_abs_path,
                                                &settings,
                                                &adapters_and_servers,
                                                push_to_history,
                                                &mut project_transaction,
                                                &mut cx,
                                            )
                                            .await
                                            .log_err()
                                            .flatten();
                                            if let Some(op) = diff {
                                                format_operations.push(op);
                                            }

                                            // format with formatter
                                        }
                                    }
                                }
                            }
                            FormatOnSave::List(formatters) => {
                                for formatter in formatters.as_ref() {
                                    let diff = Self::perform_format(
                                        &formatter,
                                        server_and_buffer,
                                        project.clone(),
                                        buffer,
                                        buffer_abs_path,
                                        &settings,
                                        &adapters_and_servers,
                                        push_to_history,
                                        &mut project_transaction,
                                        &mut cx,
                                    )
                                    .await
                                    .log_err()
                                    .flatten();
                                    if let Some(op) = diff {
                                        format_operations.push(op);
                                    }
                                }
                            }
                        }
                    }
                    FormatTrigger::Manual => {
                        match &settings.formatter {
                            SelectedFormatter::Auto => {
                                // do the auto-format: prefer prettier, fallback to primary language server
                                let diff = {
                                    if prettier_settings.allowed {
                                        Self::perform_format(
                                            &Formatter::Prettier,
                                            server_and_buffer,
                                            project.clone(),
                                            buffer,
                                            buffer_abs_path,
                                            &settings,
                                            &adapters_and_servers,
                                            push_to_history,
                                            &mut project_transaction,
                                            &mut cx,
                                        )
                                        .await
                                    } else {
                                        Self::perform_format(
                                            &Formatter::LanguageServer { name: None },
                                            server_and_buffer,
                                            project.clone(),
                                            buffer,
                                            buffer_abs_path,
                                            &settings,
                                            &adapters_and_servers,
                                            push_to_history,
                                            &mut project_transaction,
                                            &mut cx,
                                        )
                                        .await
                                    }
                                }
                                .log_err()
                                .flatten();

                                if let Some(op) = diff {
                                    format_operations.push(op)
                                }
                            }
                            SelectedFormatter::List(formatters) => {
                                for formatter in formatters.as_ref() {
                                    // format with formatter
                                    let diff = Self::perform_format(
                                        formatter,
                                        server_and_buffer,
                                        project.clone(),
                                        buffer,
                                        buffer_abs_path,
                                        &settings,
                                        &adapters_and_servers,
                                        push_to_history,
                                        &mut project_transaction,
                                        &mut cx,
                                    )
                                    .await
                                    .log_err()
                                    .flatten();
                                    if let Some(op) = diff {
                                        format_operations.push(op);
                                    }
                                }
                            }
                        }
                    }
                }
            }

            buffer.update(&mut cx, |b, cx| {
                // If the buffer had its whitespace formatted and was edited while the language-specific
                // formatting was being computed, avoid applying the language-specific formatting, because
                // it can't be grouped with the whitespace formatting in the undo history.
                if let Some(transaction_id) = whitespace_transaction_id {
                    if b.peek_undo_stack()
                        .map_or(true, |e| e.transaction_id() != transaction_id)
                    {
                        format_operations.clear();
                    }
                }

                // Apply any language-specific formatting, and group the two formatting operations
                // in the buffer's undo history.
                for operation in format_operations {
                    match operation {
                        FormatOperation::Lsp(edits) => {
                            b.edit(edits, None, cx);
                        }
                        FormatOperation::External(diff) => {
                            b.apply_diff(diff, cx);
                        }
                        FormatOperation::Prettier(diff) => {
                            b.apply_diff(diff, cx);
                        }
                    }

                    if let Some(transaction_id) = whitespace_transaction_id {
                        b.group_until_transaction(transaction_id);
                    } else if let Some(transaction) = project_transaction.0.get(buffer) {
                        b.group_until_transaction(transaction.id)
                    }
                }

                if let Some(transaction) = b.finalize_last_transaction().cloned() {
                    if !push_to_history {
                        b.forget_transaction(transaction.id);
                    }
                    project_transaction.0.insert(buffer.clone(), transaction);
                }
            })?;
        }

        Ok(project_transaction)
    }

    #[allow(clippy::too_many_arguments)]
    async fn perform_format(
        formatter: &Formatter,
        primary_server_and_buffer: Option<(&Arc<LanguageServer>, &PathBuf)>,
        project: WeakModel<Project>,
        buffer: &Model<Buffer>,
        buffer_abs_path: &Option<PathBuf>,
        settings: &LanguageSettings,
        adapters_and_servers: &Vec<(Arc<CachedLspAdapter>, Arc<LanguageServer>)>,
        push_to_history: bool,
        transaction: &mut ProjectTransaction,
        mut cx: &mut AsyncAppContext,
    ) -> Result<Option<FormatOperation>, anyhow::Error> {
        let result = match formatter {
            Formatter::LanguageServer { name } => {
                if let Some((language_server, buffer_abs_path)) = primary_server_and_buffer {
                    let language_server = if let Some(name) = name {
                        adapters_and_servers
                            .iter()
                            .find_map(|(adapter, server)| {
                                adapter.name.0.as_ref().eq(name.as_str()).then_some(server)
                            })
                            .unwrap_or_else(|| language_server)
                    } else {
                        language_server
                    };
                    Some(FormatOperation::Lsp(
                        Self::format_via_lsp(
                            &project,
                            buffer,
                            buffer_abs_path,
                            language_server,
                            settings,
                            cx,
                        )
                        .await
                        .context("failed to format via language server")?,
                    ))
                } else {
                    None
                }
            }
            Formatter::Prettier => {
                prettier_support::format_with_prettier(&project, buffer, &mut cx)
                    .await
                    .transpose()
                    .ok()
                    .flatten()
            }
            Formatter::External { command, arguments } => {
                let buffer_abs_path = buffer_abs_path.as_ref().map(|path| path.as_path());
                Self::format_via_external_command(
                    buffer,
                    buffer_abs_path,
                    &command,
                    &arguments,
                    &mut cx,
                )
                .await
                .context(format!(
                    "failed to format via external command {:?}",
                    command
                ))?
                .map(FormatOperation::External)
            }
            Formatter::CodeActions(code_actions) => {
                let code_actions = deserialize_code_actions(&code_actions);
                if !code_actions.is_empty() {
                    Self::execute_code_actions_on_servers(
                        &project,
                        &adapters_and_servers,
                        code_actions,
                        buffer,
                        push_to_history,
                        transaction,
                        cx,
                    )
                    .await?;
                }
                None
            }
        };
        anyhow::Ok(result)
    }

    async fn format_via_lsp(
        this: &WeakModel<Self>,
        buffer: &Model<Buffer>,
        abs_path: &Path,
        language_server: &Arc<LanguageServer>,
        settings: &LanguageSettings,
        cx: &mut AsyncAppContext,
    ) -> Result<Vec<(Range<Anchor>, String)>> {
        let uri = lsp::Url::from_file_path(abs_path)
            .map_err(|_| anyhow!("failed to convert abs path to uri"))?;
        let text_document = lsp::TextDocumentIdentifier::new(uri);
        let capabilities = &language_server.capabilities();

        let formatting_provider = capabilities.document_formatting_provider.as_ref();
        let range_formatting_provider = capabilities.document_range_formatting_provider.as_ref();

        let lsp_edits = if matches!(formatting_provider, Some(p) if *p != OneOf::Left(false)) {
            language_server
                .request::<lsp::request::Formatting>(lsp::DocumentFormattingParams {
                    text_document,
                    options: lsp_command::lsp_formatting_options(settings),
                    work_done_progress_params: Default::default(),
                })
                .await?
        } else if matches!(range_formatting_provider, Some(p) if *p != OneOf::Left(false)) {
            let buffer_start = lsp::Position::new(0, 0);
            let buffer_end = buffer.update(cx, |b, _| point_to_lsp(b.max_point_utf16()))?;

            language_server
                .request::<lsp::request::RangeFormatting>(lsp::DocumentRangeFormattingParams {
                    text_document,
                    range: lsp::Range::new(buffer_start, buffer_end),
                    options: lsp_command::lsp_formatting_options(settings),
                    work_done_progress_params: Default::default(),
                })
                .await?
        } else {
            None
        };

        if let Some(lsp_edits) = lsp_edits {
            this.update(cx, |this, cx| {
                this.edits_from_lsp(buffer, lsp_edits, language_server.server_id(), None, cx)
            })?
            .await
        } else {
            Ok(Vec::new())
        }
    }

    async fn format_via_external_command(
        buffer: &Model<Buffer>,
        buffer_abs_path: Option<&Path>,
        command: &str,
        arguments: &[String],
        cx: &mut AsyncAppContext,
    ) -> Result<Option<Diff>> {
        let working_dir_path = buffer.update(cx, |buffer, cx| {
            let file = File::from_dyn(buffer.file())?;
            let worktree = file.worktree.read(cx);
            let mut worktree_path = worktree.abs_path().to_path_buf();
            if worktree.root_entry()?.is_file() {
                worktree_path.pop();
            }
            Some(worktree_path)
        })?;

        let mut child = smol::process::Command::new(command);

        if let Some(working_dir_path) = working_dir_path {
            child.current_dir(working_dir_path);
        }

        let mut child = child
            .args(arguments.iter().map(|arg| {
                if let Some(buffer_abs_path) = buffer_abs_path {
                    arg.replace("{buffer_path}", &buffer_abs_path.to_string_lossy())
                } else {
                    arg.replace("{buffer_path}", "Untitled")
                }
            }))
            .stdin(smol::process::Stdio::piped())
            .stdout(smol::process::Stdio::piped())
            .stderr(smol::process::Stdio::piped())
            .spawn()?;

        let stdin = child
            .stdin
            .as_mut()
            .ok_or_else(|| anyhow!("failed to acquire stdin"))?;
        let text = buffer.update(cx, |buffer, _| buffer.as_rope().clone())?;
        for chunk in text.chunks() {
            stdin.write_all(chunk.as_bytes()).await?;
        }
        stdin.flush().await?;

        let output = child.output().await?;
        if !output.status.success() {
            return Err(anyhow!(
                "command failed with exit code {:?}:\nstdout: {}\nstderr: {}",
                output.status.code(),
                String::from_utf8_lossy(&output.stdout),
                String::from_utf8_lossy(&output.stderr),
            ));
        }

        let stdout = String::from_utf8(output.stdout)?;
        Ok(Some(
            buffer
                .update(cx, |buffer, cx| buffer.diff(stdout, cx))?
                .await,
        ))
    }

    #[inline(never)]
    fn definition_impl(
        &self,
        buffer: &Model<Buffer>,
        position: PointUtf16,
        cx: &mut ModelContext<Self>,
    ) -> Task<Result<Vec<LocationLink>>> {
        self.request_lsp(
            buffer.clone(),
            LanguageServerToQuery::Primary,
            GetDefinition { position },
            cx,
        )
    }
    pub fn definition<T: ToPointUtf16>(
        &self,
        buffer: &Model<Buffer>,
        position: T,
        cx: &mut ModelContext<Self>,
    ) -> Task<Result<Vec<LocationLink>>> {
        let position = position.to_point_utf16(buffer.read(cx));
        self.definition_impl(buffer, position, cx)
    }

    fn declaration_impl(
        &self,
        buffer: &Model<Buffer>,
        position: PointUtf16,
        cx: &mut ModelContext<Self>,
    ) -> Task<Result<Vec<LocationLink>>> {
        self.request_lsp(
            buffer.clone(),
            LanguageServerToQuery::Primary,
            GetDeclaration { position },
            cx,
        )
    }

    pub fn declaration<T: ToPointUtf16>(
        &self,
        buffer: &Model<Buffer>,
        position: T,
        cx: &mut ModelContext<Self>,
    ) -> Task<Result<Vec<LocationLink>>> {
        let position = position.to_point_utf16(buffer.read(cx));
        self.declaration_impl(buffer, position, cx)
    }

    fn type_definition_impl(
        &self,
        buffer: &Model<Buffer>,
        position: PointUtf16,
        cx: &mut ModelContext<Self>,
    ) -> Task<Result<Vec<LocationLink>>> {
        self.request_lsp(
            buffer.clone(),
            LanguageServerToQuery::Primary,
            GetTypeDefinition { position },
            cx,
        )
    }

    pub fn type_definition<T: ToPointUtf16>(
        &self,
        buffer: &Model<Buffer>,
        position: T,
        cx: &mut ModelContext<Self>,
    ) -> Task<Result<Vec<LocationLink>>> {
        let position = position.to_point_utf16(buffer.read(cx));
        self.type_definition_impl(buffer, position, cx)
    }

    fn implementation_impl(
        &self,
        buffer: &Model<Buffer>,
        position: PointUtf16,
        cx: &mut ModelContext<Self>,
    ) -> Task<Result<Vec<LocationLink>>> {
        self.request_lsp(
            buffer.clone(),
            LanguageServerToQuery::Primary,
            GetImplementation { position },
            cx,
        )
    }

    pub fn implementation<T: ToPointUtf16>(
        &self,
        buffer: &Model<Buffer>,
        position: T,
        cx: &mut ModelContext<Self>,
    ) -> Task<Result<Vec<LocationLink>>> {
        let position = position.to_point_utf16(buffer.read(cx));
        self.implementation_impl(buffer, position, cx)
    }

    fn references_impl(
        &self,
        buffer: &Model<Buffer>,
        position: PointUtf16,
        cx: &mut ModelContext<Self>,
    ) -> Task<Result<Vec<Location>>> {
        self.request_lsp(
            buffer.clone(),
            LanguageServerToQuery::Primary,
            GetReferences { position },
            cx,
        )
    }
    pub fn references<T: ToPointUtf16>(
        &self,
        buffer: &Model<Buffer>,
        position: T,
        cx: &mut ModelContext<Self>,
    ) -> Task<Result<Vec<Location>>> {
        let position = position.to_point_utf16(buffer.read(cx));
        self.references_impl(buffer, position, cx)
    }

    fn document_highlights_impl(
        &self,
        buffer: &Model<Buffer>,
        position: PointUtf16,
        cx: &mut ModelContext<Self>,
    ) -> Task<Result<Vec<DocumentHighlight>>> {
        self.request_lsp(
            buffer.clone(),
            LanguageServerToQuery::Primary,
            GetDocumentHighlights { position },
            cx,
        )
    }

    pub fn document_highlights<T: ToPointUtf16>(
        &self,
        buffer: &Model<Buffer>,
        position: T,
        cx: &mut ModelContext<Self>,
    ) -> Task<Result<Vec<DocumentHighlight>>> {
        let position = position.to_point_utf16(buffer.read(cx));
        self.document_highlights_impl(buffer, position, cx)
    }

    pub fn symbols(&self, query: &str, cx: &mut ModelContext<Self>) -> Task<Result<Vec<Symbol>>> {
        let language_registry = self.languages.clone();

        if self.is_local_or_ssh() {
            let mut requests = Vec::new();
            for ((worktree_id, _), server_id) in self.language_server_ids.iter() {
                let Some(worktree_handle) = self.worktree_for_id(*worktree_id, cx) else {
                    continue;
                };
                let worktree = worktree_handle.read(cx);
                if !worktree.is_visible() {
                    continue;
                }
                let worktree_abs_path = worktree.abs_path().clone();

                let (adapter, language, server) = match self.language_servers.get(server_id) {
                    Some(LanguageServerState::Running {
                        adapter,
                        language,
                        server,
                        ..
                    }) => (adapter.clone(), language.clone(), server),

                    _ => continue,
                };

                requests.push(
                    server
                        .request::<lsp::request::WorkspaceSymbolRequest>(
                            lsp::WorkspaceSymbolParams {
                                query: query.to_string(),
                                ..Default::default()
                            },
                        )
                        .log_err()
                        .map(move |response| {
                            let lsp_symbols = response.flatten().map(|symbol_response| match symbol_response {
                                lsp::WorkspaceSymbolResponse::Flat(flat_responses) => {
                                    flat_responses.into_iter().map(|lsp_symbol| {
                                        (lsp_symbol.name, lsp_symbol.kind, lsp_symbol.location)
                                    }).collect::<Vec<_>>()
                                }
                                lsp::WorkspaceSymbolResponse::Nested(nested_responses) => {
                                    nested_responses.into_iter().filter_map(|lsp_symbol| {
                                        let location = match lsp_symbol.location {
                                            OneOf::Left(location) => location,
                                            OneOf::Right(_) => {
                                                error!("Unexpected: client capabilities forbid symbol resolutions in workspace.symbol.resolveSupport");
                                                return None
                                            }
                                        };
                                        Some((lsp_symbol.name, lsp_symbol.kind, location))
                                    }).collect::<Vec<_>>()
                                }
                            }).unwrap_or_default();

                            (
                                adapter,
                                language,
                                worktree_handle.downgrade(),
                                worktree_abs_path,
                                lsp_symbols,
                            )
                        }),
                );
            }

            cx.spawn(move |this, mut cx| async move {
                let responses = futures::future::join_all(requests).await;
                let this = match this.upgrade() {
                    Some(this) => this,
                    None => return Ok(Vec::new()),
                };

                let mut symbols = Vec::new();
                for (adapter, adapter_language, source_worktree, worktree_abs_path, lsp_symbols) in
                    responses
                {
                    let core_symbols = this.update(&mut cx, |this, cx| {
                        lsp_symbols
                            .into_iter()
                            .filter_map(|(symbol_name, symbol_kind, symbol_location)| {
                                let abs_path = symbol_location.uri.to_file_path().ok()?;
                                let source_worktree = source_worktree.upgrade()?;
                                let source_worktree_id = source_worktree.read(cx).id();

                                let path;
                                let worktree;
                                if let Some((tree, rel_path)) = this.find_worktree(&abs_path, cx) {
                                    worktree = tree;
                                    path = rel_path;
                                } else {
                                    worktree = source_worktree.clone();
                                    path = relativize_path(&worktree_abs_path, &abs_path);
                                }

                                let worktree_id = worktree.read(cx).id();
                                let project_path = ProjectPath {
                                    worktree_id,
                                    path: path.into(),
                                };
                                let signature = this.symbol_signature(&project_path);
                                Some(CoreSymbol {
                                    language_server_name: adapter.name.clone(),
                                    source_worktree_id,
                                    path: project_path,
                                    kind: symbol_kind,
                                    name: symbol_name,
                                    range: range_from_lsp(symbol_location.range),
                                    signature,
                                })
                            })
                            .collect()
                    })?;

                    populate_labels_for_symbols(
                        core_symbols,
                        &language_registry,
                        Some(adapter_language),
                        Some(adapter),
                        &mut symbols,
                    )
                    .await;
                }

                Ok(symbols)
            })
        } else if let Some(project_id) = self.remote_id() {
            let request = self.client.request(proto::GetProjectSymbols {
                project_id,
                query: query.to_string(),
            });
            cx.foreground_executor().spawn(async move {
                let response = request.await?;
                let mut symbols = Vec::new();
                let core_symbols = response
                    .symbols
                    .into_iter()
                    .filter_map(|symbol| Self::deserialize_symbol(symbol).log_err())
                    .collect::<Vec<_>>();
                populate_labels_for_symbols(
                    core_symbols,
                    &language_registry,
                    None,
                    None,
                    &mut symbols,
                )
                .await;
                Ok(symbols)
            })
        } else {
            Task::ready(Ok(Default::default()))
        }
    }

    pub fn open_buffer_for_symbol(
        &mut self,
        symbol: &Symbol,
        cx: &mut ModelContext<Self>,
    ) -> Task<Result<Model<Buffer>>> {
        if self.is_local_or_ssh() {
            let language_server_id = if let Some(id) = self.language_server_ids.get(&(
                symbol.source_worktree_id,
                symbol.language_server_name.clone(),
            )) {
                *id
            } else {
                return Task::ready(Err(anyhow!(
                    "language server for worktree and language not found"
                )));
            };

            let worktree_abs_path = if let Some(worktree_abs_path) = self
                .worktree_for_id(symbol.path.worktree_id, cx)
                .map(|worktree| worktree.read(cx).abs_path())
            {
                worktree_abs_path
            } else {
                return Task::ready(Err(anyhow!("worktree not found for symbol")));
            };

            let symbol_abs_path = resolve_path(&worktree_abs_path, &symbol.path.path);
            let symbol_uri = if let Ok(uri) = lsp::Url::from_file_path(symbol_abs_path) {
                uri
            } else {
                return Task::ready(Err(anyhow!("invalid symbol path")));
            };

            self.open_local_buffer_via_lsp(
                symbol_uri,
                language_server_id,
                symbol.language_server_name.clone(),
                cx,
            )
        } else if let Some(project_id) = self.remote_id() {
            let request = self.client.request(proto::OpenBufferForSymbol {
                project_id,
                symbol: Some(serialize_symbol(symbol)),
            });
            cx.spawn(move |this, mut cx| async move {
                let response = request.await?;
                let buffer_id = BufferId::new(response.buffer_id)?;
                this.update(&mut cx, |this, cx| {
                    this.wait_for_remote_buffer(buffer_id, cx)
                })?
                .await
            })
        } else {
            Task::ready(Err(anyhow!("project does not have a remote id")))
        }
    }

    pub fn signature_help<T: ToPointUtf16>(
        &self,
        buffer: &Model<Buffer>,
        position: T,
        cx: &mut ModelContext<Self>,
    ) -> Task<Vec<SignatureHelp>> {
        let position = position.to_point_utf16(buffer.read(cx));
        if self.is_local_or_ssh() {
            let all_actions_task = self.request_multiple_lsp_locally(
                buffer,
                Some(position),
                GetSignatureHelp { position },
                cx,
            );
            cx.spawn(|_, _| async move {
                all_actions_task
                    .await
                    .into_iter()
                    .flatten()
                    .filter(|help| !help.markdown.is_empty())
                    .collect::<Vec<_>>()
            })
        } else if let Some(project_id) = self.remote_id() {
            let request_task = self.client().request(proto::MultiLspQuery {
                buffer_id: buffer.read(cx).remote_id().into(),
                version: serialize_version(&buffer.read(cx).version()),
                project_id,
                strategy: Some(proto::multi_lsp_query::Strategy::All(
                    proto::AllLanguageServers {},
                )),
                request: Some(proto::multi_lsp_query::Request::GetSignatureHelp(
                    GetSignatureHelp { position }.to_proto(project_id, buffer.read(cx)),
                )),
            });
            let buffer = buffer.clone();
            cx.spawn(|weak_project, cx| async move {
                let Some(project) = weak_project.upgrade() else {
                    return Vec::new();
                };
                join_all(
                    request_task
                        .await
                        .log_err()
                        .map(|response| response.responses)
                        .unwrap_or_default()
                        .into_iter()
                        .filter_map(|lsp_response| match lsp_response.response? {
                            proto::lsp_response::Response::GetSignatureHelpResponse(response) => {
                                Some(response)
                            }
                            unexpected => {
                                debug_panic!("Unexpected response: {unexpected:?}");
                                None
                            }
                        })
                        .map(|signature_response| {
                            let response = GetSignatureHelp { position }.response_from_proto(
                                signature_response,
                                project.clone(),
                                buffer.clone(),
                                cx.clone(),
                            );
                            async move { response.await.log_err().flatten() }
                        }),
                )
                .await
                .into_iter()
                .flatten()
                .collect()
            })
        } else {
            Task::ready(Vec::new())
        }
    }

    fn hover_impl(
        &self,
        buffer: &Model<Buffer>,
        position: PointUtf16,
        cx: &mut ModelContext<Self>,
    ) -> Task<Vec<Hover>> {
        if self.is_local_or_ssh() {
            let all_actions_task = self.request_multiple_lsp_locally(
                &buffer,
                Some(position),
                GetHover { position },
                cx,
            );
            cx.spawn(|_, _| async move {
                all_actions_task
                    .await
                    .into_iter()
                    .filter_map(|hover| remove_empty_hover_blocks(hover?))
                    .collect::<Vec<Hover>>()
            })
        } else if let Some(project_id) = self.remote_id() {
            let request_task = self.client().request(proto::MultiLspQuery {
                buffer_id: buffer.read(cx).remote_id().into(),
                version: serialize_version(&buffer.read(cx).version()),
                project_id,
                strategy: Some(proto::multi_lsp_query::Strategy::All(
                    proto::AllLanguageServers {},
                )),
                request: Some(proto::multi_lsp_query::Request::GetHover(
                    GetHover { position }.to_proto(project_id, buffer.read(cx)),
                )),
            });
            let buffer = buffer.clone();
            cx.spawn(|weak_project, cx| async move {
                let Some(project) = weak_project.upgrade() else {
                    return Vec::new();
                };
                join_all(
                    request_task
                        .await
                        .log_err()
                        .map(|response| response.responses)
                        .unwrap_or_default()
                        .into_iter()
                        .filter_map(|lsp_response| match lsp_response.response? {
                            proto::lsp_response::Response::GetHoverResponse(response) => {
                                Some(response)
                            }
                            unexpected => {
                                debug_panic!("Unexpected response: {unexpected:?}");
                                None
                            }
                        })
                        .map(|hover_response| {
                            let response = GetHover { position }.response_from_proto(
                                hover_response,
                                project.clone(),
                                buffer.clone(),
                                cx.clone(),
                            );
                            async move {
                                response
                                    .await
                                    .log_err()
                                    .flatten()
                                    .and_then(remove_empty_hover_blocks)
                            }
                        }),
                )
                .await
                .into_iter()
                .flatten()
                .collect()
            })
        } else {
            log::error!("cannot show hovers: project does not have a remote id");
            Task::ready(Vec::new())
        }
    }

    pub fn hover<T: ToPointUtf16>(
        &self,
        buffer: &Model<Buffer>,
        position: T,
        cx: &mut ModelContext<Self>,
    ) -> Task<Vec<Hover>> {
        let position = position.to_point_utf16(buffer.read(cx));
        self.hover_impl(buffer, position, cx)
    }

    fn linked_edit_impl(
        &self,
        buffer: &Model<Buffer>,
        position: Anchor,
        cx: &mut ModelContext<Self>,
    ) -> Task<Result<Vec<Range<Anchor>>>> {
        let snapshot = buffer.read(cx).snapshot();
        let scope = snapshot.language_scope_at(position);
        let Some(server_id) = self
            .language_servers_for_buffer(buffer.read(cx), cx)
            .filter(|(_, server)| {
                server
                    .capabilities()
                    .linked_editing_range_provider
                    .is_some()
            })
            .filter(|(adapter, _)| {
                scope
                    .as_ref()
                    .map(|scope| scope.language_allowed(&adapter.name))
                    .unwrap_or(true)
            })
            .map(|(_, server)| LanguageServerToQuery::Other(server.server_id()))
            .next()
            .or_else(|| {
                self.is_via_collab()
                    .then_some(LanguageServerToQuery::Primary)
            })
            .filter(|_| {
                maybe!({
                    let language_name = buffer.read(cx).language_at(position)?.name();
                    Some(
                        AllLanguageSettings::get_global(cx)
                            .language(Some(&language_name))
                            .linked_edits,
                    )
                }) == Some(true)
            })
        else {
            return Task::ready(Ok(vec![]));
        };

        self.request_lsp(
            buffer.clone(),
            server_id,
            LinkedEditingRange { position },
            cx,
        )
    }

    pub fn linked_edit(
        &self,
        buffer: &Model<Buffer>,
        position: Anchor,
        cx: &mut ModelContext<Self>,
    ) -> Task<Result<Vec<Range<Anchor>>>> {
        self.linked_edit_impl(buffer, position, cx)
    }

    #[inline(never)]
    fn completions_impl(
        &self,
        buffer: &Model<Buffer>,
        position: PointUtf16,
        context: CompletionContext,
        cx: &mut ModelContext<Self>,
    ) -> Task<Result<Vec<Completion>>> {
        let language_registry = self.languages.clone();

        if self.is_local_or_ssh() {
            let snapshot = buffer.read(cx).snapshot();
            let offset = position.to_offset(&snapshot);
            let scope = snapshot.language_scope_at(offset);
            let language = snapshot.language().cloned();

            let server_ids: Vec<_> = self
                .language_servers_for_buffer(buffer.read(cx), cx)
                .filter(|(_, server)| server.capabilities().completion_provider.is_some())
                .filter(|(adapter, _)| {
                    scope
                        .as_ref()
                        .map(|scope| scope.language_allowed(&adapter.name))
                        .unwrap_or(true)
                })
                .map(|(_, server)| server.server_id())
                .collect();

            let buffer = buffer.clone();
            cx.spawn(move |this, mut cx| async move {
                let mut tasks = Vec::with_capacity(server_ids.len());
                this.update(&mut cx, |this, cx| {
                    for server_id in server_ids {
                        let lsp_adapter = this.language_server_adapter_for_id(server_id);
                        tasks.push((
                            lsp_adapter,
                            this.request_lsp(
                                buffer.clone(),
                                LanguageServerToQuery::Other(server_id),
                                GetCompletions {
                                    position,
                                    context: context.clone(),
                                },
                                cx,
                            ),
                        ));
                    }
                })?;

                let mut completions = Vec::new();
                for (lsp_adapter, task) in tasks {
                    if let Ok(new_completions) = task.await {
                        populate_labels_for_completions(
                            new_completions,
                            &language_registry,
                            language.clone(),
                            lsp_adapter,
                            &mut completions,
                        )
                        .await;
                    }
                }

                Ok(completions)
            })
        } else if let Some(project_id) = self.remote_id() {
            let task = self.send_lsp_proto_request(
                buffer.clone(),
                project_id,
                GetCompletions { position, context },
                cx,
            );
            let language = buffer.read(cx).language().cloned();

            // In the future, we should provide project guests with the names of LSP adapters,
            // so that they can use the correct LSP adapter when computing labels. For now,
            // guests just use the first LSP adapter associated with the buffer's language.
            let lsp_adapter = language
                .as_ref()
                .and_then(|language| language_registry.lsp_adapters(language).first().cloned());

            cx.foreground_executor().spawn(async move {
                let completions = task.await?;
                let mut result = Vec::new();
                populate_labels_for_completions(
                    completions,
                    &language_registry,
                    language,
                    lsp_adapter,
                    &mut result,
                )
                .await;
                Ok(result)
            })
        } else {
            Task::ready(Ok(Default::default()))
        }
    }

    pub fn completions<T: ToOffset + ToPointUtf16>(
        &self,
        buffer: &Model<Buffer>,
        position: T,
        context: CompletionContext,
        cx: &mut ModelContext<Self>,
    ) -> Task<Result<Vec<Completion>>> {
        let position = position.to_point_utf16(buffer.read(cx));
        self.completions_impl(buffer, position, context, cx)
    }

    pub fn resolve_completions(
        &self,
        buffer: Model<Buffer>,
        completion_indices: Vec<usize>,
        completions: Arc<RwLock<Box<[Completion]>>>,
        cx: &mut ModelContext<Self>,
    ) -> Task<Result<bool>> {
        let client = self.client();
        let language_registry = self.languages().clone();

        let is_remote = self.is_via_collab();
        let project_id = self.remote_id();

        let buffer_id = buffer.read(cx).remote_id();
        let buffer_snapshot = buffer.read(cx).snapshot();

        cx.spawn(move |this, mut cx| async move {
            let mut did_resolve = false;
            if is_remote {
                let project_id =
                    project_id.ok_or_else(|| anyhow!("Remote project without remote_id"))?;

                for completion_index in completion_indices {
                    let (server_id, completion) = {
                        let completions_guard = completions.read();
                        let completion = &completions_guard[completion_index];
                        if completion.documentation.is_some() {
                            continue;
                        }

                        did_resolve = true;
                        let server_id = completion.server_id;
                        let completion = completion.lsp_completion.clone();

                        (server_id, completion)
                    };

                    Self::resolve_completion_remote(
                        project_id,
                        server_id,
                        buffer_id,
                        completions.clone(),
                        completion_index,
                        completion,
                        client.clone(),
                        language_registry.clone(),
                    )
                    .await;
                }
            } else {
                for completion_index in completion_indices {
                    let (server_id, completion) = {
                        let completions_guard = completions.read();
                        let completion = &completions_guard[completion_index];
                        if completion.documentation.is_some() {
                            continue;
                        }

                        let server_id = completion.server_id;
                        let completion = completion.lsp_completion.clone();

                        (server_id, completion)
                    };

                    let server = this
                        .read_with(&mut cx, |project, _| {
                            project.language_server_for_id(server_id)
                        })
                        .ok()
                        .flatten();
                    let Some(server) = server else {
                        continue;
                    };

                    did_resolve = true;
                    Self::resolve_completion_local(
                        server,
                        &buffer_snapshot,
                        completions.clone(),
                        completion_index,
                        completion,
                        language_registry.clone(),
                    )
                    .await;
                }
            }

            Ok(did_resolve)
        })
    }

    async fn resolve_completion_local(
        server: Arc<lsp::LanguageServer>,
        snapshot: &BufferSnapshot,
        completions: Arc<RwLock<Box<[Completion]>>>,
        completion_index: usize,
        completion: lsp::CompletionItem,
        language_registry: Arc<LanguageRegistry>,
    ) {
        let can_resolve = server
            .capabilities()
            .completion_provider
            .as_ref()
            .and_then(|options| options.resolve_provider)
            .unwrap_or(false);
        if !can_resolve {
            return;
        }

        let request = server.request::<lsp::request::ResolveCompletionItem>(completion);
        let Some(completion_item) = request.await.log_err() else {
            return;
        };

        if let Some(lsp_documentation) = completion_item.documentation.as_ref() {
            let documentation = language::prepare_completion_documentation(
                lsp_documentation,
                &language_registry,
                None, // TODO: Try to reasonably work out which language the completion is for
            )
            .await;

            let mut completions = completions.write();
            let completion = &mut completions[completion_index];
            completion.documentation = Some(documentation);
        } else {
            let mut completions = completions.write();
            let completion = &mut completions[completion_index];
            completion.documentation = Some(Documentation::Undocumented);
        }

        if let Some(text_edit) = completion_item.text_edit.as_ref() {
            // Technically we don't have to parse the whole `text_edit`, since the only
            // language server we currently use that does update `text_edit` in `completionItem/resolve`
            // is `typescript-language-server` and they only update `text_edit.new_text`.
            // But we should not rely on that.
            let edit = parse_completion_text_edit(text_edit, snapshot);

            if let Some((old_range, mut new_text)) = edit {
                LineEnding::normalize(&mut new_text);

                let mut completions = completions.write();
                let completion = &mut completions[completion_index];

                completion.new_text = new_text;
                completion.old_range = old_range;
            }
        }
        if completion_item.insert_text_format == Some(InsertTextFormat::SNIPPET) {
            // vtsls might change the type of completion after resolution.
            let mut completions = completions.write();
            let completion = &mut completions[completion_index];
            if completion_item.insert_text_format != completion.lsp_completion.insert_text_format {
                completion.lsp_completion.insert_text_format = completion_item.insert_text_format;
            }
        }
    }

    #[allow(clippy::too_many_arguments)]
    async fn resolve_completion_remote(
        project_id: u64,
        server_id: LanguageServerId,
        buffer_id: BufferId,
        completions: Arc<RwLock<Box<[Completion]>>>,
        completion_index: usize,
        completion: lsp::CompletionItem,
        client: Arc<Client>,
        language_registry: Arc<LanguageRegistry>,
    ) {
        let request = proto::ResolveCompletionDocumentation {
            project_id,
            language_server_id: server_id.0 as u64,
            lsp_completion: serde_json::to_string(&completion).unwrap().into_bytes(),
            buffer_id: buffer_id.into(),
        };

        let Some(response) = client
            .request(request)
            .await
            .context("completion documentation resolve proto request")
            .log_err()
        else {
            return;
        };

        let documentation = if response.documentation.is_empty() {
            Documentation::Undocumented
        } else if response.documentation_is_markdown {
            Documentation::MultiLineMarkdown(
                markdown::parse_markdown(&response.documentation, &language_registry, None).await,
            )
        } else if response.documentation.lines().count() <= 1 {
            Documentation::SingleLine(response.documentation)
        } else {
            Documentation::MultiLinePlainText(response.documentation)
        };

        let mut completions = completions.write();
        let completion = &mut completions[completion_index];
        completion.documentation = Some(documentation);

        let old_range = response
            .old_start
            .and_then(deserialize_anchor)
            .zip(response.old_end.and_then(deserialize_anchor));
        if let Some((old_start, old_end)) = old_range {
            if !response.new_text.is_empty() {
                completion.new_text = response.new_text;
                completion.old_range = old_start..old_end;
            }
        }
    }

    pub fn apply_additional_edits_for_completion(
        &self,
        buffer_handle: Model<Buffer>,
        completion: Completion,
        push_to_history: bool,
        cx: &mut ModelContext<Self>,
    ) -> Task<Result<Option<Transaction>>> {
        let buffer = buffer_handle.read(cx);
        let buffer_id = buffer.remote_id();

        if self.is_local_or_ssh() {
            let server_id = completion.server_id;
            let lang_server = match self.language_server_for_buffer(buffer, server_id, cx) {
                Some((_, server)) => server.clone(),
                _ => return Task::ready(Ok(Default::default())),
            };

            cx.spawn(move |this, mut cx| async move {
                let can_resolve = lang_server
                    .capabilities()
                    .completion_provider
                    .as_ref()
                    .and_then(|options| options.resolve_provider)
                    .unwrap_or(false);
                let additional_text_edits = if can_resolve {
                    lang_server
                        .request::<lsp::request::ResolveCompletionItem>(completion.lsp_completion)
                        .await?
                        .additional_text_edits
                } else {
                    completion.lsp_completion.additional_text_edits
                };
                if let Some(edits) = additional_text_edits {
                    let edits = this
                        .update(&mut cx, |this, cx| {
                            this.edits_from_lsp(
                                &buffer_handle,
                                edits,
                                lang_server.server_id(),
                                None,
                                cx,
                            )
                        })?
                        .await?;

                    buffer_handle.update(&mut cx, |buffer, cx| {
                        buffer.finalize_last_transaction();
                        buffer.start_transaction();

                        for (range, text) in edits {
                            let primary = &completion.old_range;
                            let start_within = primary.start.cmp(&range.start, buffer).is_le()
                                && primary.end.cmp(&range.start, buffer).is_ge();
                            let end_within = range.start.cmp(&primary.end, buffer).is_le()
                                && range.end.cmp(&primary.end, buffer).is_ge();

                            //Skip additional edits which overlap with the primary completion edit
                            //https://github.com/zed-industries/zed/pull/1871
                            if !start_within && !end_within {
                                buffer.edit([(range, text)], None, cx);
                            }
                        }

                        let transaction = if buffer.end_transaction(cx).is_some() {
                            let transaction = buffer.finalize_last_transaction().unwrap().clone();
                            if !push_to_history {
                                buffer.forget_transaction(transaction.id);
                            }
                            Some(transaction)
                        } else {
                            None
                        };
                        Ok(transaction)
                    })?
                } else {
                    Ok(None)
                }
            })
        } else if let Some(project_id) = self.remote_id() {
            let client = self.client.clone();
            cx.spawn(move |_, mut cx| async move {
                let response = client
                    .request(proto::ApplyCompletionAdditionalEdits {
                        project_id,
                        buffer_id: buffer_id.into(),
                        completion: Some(Self::serialize_completion(&CoreCompletion {
                            old_range: completion.old_range,
                            new_text: completion.new_text,
                            server_id: completion.server_id,
                            lsp_completion: completion.lsp_completion,
                        })),
                    })
                    .await?;

                if let Some(transaction) = response.transaction {
                    let transaction = language::proto::deserialize_transaction(transaction)?;
                    buffer_handle
                        .update(&mut cx, |buffer, _| {
                            buffer.wait_for_edits(transaction.edit_ids.iter().copied())
                        })?
                        .await?;
                    if push_to_history {
                        buffer_handle.update(&mut cx, |buffer, _| {
                            buffer.push_transaction(transaction.clone(), Instant::now());
                        })?;
                    }
                    Ok(Some(transaction))
                } else {
                    Ok(None)
                }
            })
        } else {
            Task::ready(Err(anyhow!("project does not have a remote id")))
        }
    }

    fn code_actions_impl(
        &mut self,
        buffer_handle: &Model<Buffer>,
        range: Range<Anchor>,
        cx: &mut ModelContext<Self>,
    ) -> Task<Vec<CodeAction>> {
        if self.is_local_or_ssh() {
            let all_actions_task = self.request_multiple_lsp_locally(
                &buffer_handle,
                Some(range.start),
                GetCodeActions {
                    range: range.clone(),
                    kinds: None,
                },
                cx,
            );
            cx.spawn(|_, _| async move { all_actions_task.await.into_iter().flatten().collect() })
        } else if let Some(project_id) = self.remote_id() {
            let request_task = self.client().request(proto::MultiLspQuery {
                buffer_id: buffer_handle.read(cx).remote_id().into(),
                version: serialize_version(&buffer_handle.read(cx).version()),
                project_id,
                strategy: Some(proto::multi_lsp_query::Strategy::All(
                    proto::AllLanguageServers {},
                )),
                request: Some(proto::multi_lsp_query::Request::GetCodeActions(
                    GetCodeActions {
                        range: range.clone(),
                        kinds: None,
                    }
                    .to_proto(project_id, buffer_handle.read(cx)),
                )),
            });
            let buffer = buffer_handle.clone();
            cx.spawn(|weak_project, cx| async move {
                let Some(project) = weak_project.upgrade() else {
                    return Vec::new();
                };
                join_all(
                    request_task
                        .await
                        .log_err()
                        .map(|response| response.responses)
                        .unwrap_or_default()
                        .into_iter()
                        .filter_map(|lsp_response| match lsp_response.response? {
                            proto::lsp_response::Response::GetCodeActionsResponse(response) => {
                                Some(response)
                            }
                            unexpected => {
                                debug_panic!("Unexpected response: {unexpected:?}");
                                None
                            }
                        })
                        .map(|code_actions_response| {
                            let response = GetCodeActions {
                                range: range.clone(),
                                kinds: None,
                            }
                            .response_from_proto(
                                code_actions_response,
                                project.clone(),
                                buffer.clone(),
                                cx.clone(),
                            );
                            async move { response.await.log_err().unwrap_or_default() }
                        }),
                )
                .await
                .into_iter()
                .flatten()
                .collect()
            })
        } else {
            log::error!("cannot fetch actions: project does not have a remote id");
            Task::ready(Vec::new())
        }
    }

    pub fn code_actions<T: Clone + ToOffset>(
        &mut self,
        buffer_handle: &Model<Buffer>,
        range: Range<T>,
        cx: &mut ModelContext<Self>,
    ) -> Task<Vec<CodeAction>> {
        let buffer = buffer_handle.read(cx);
        let range = buffer.anchor_before(range.start)..buffer.anchor_before(range.end);
        self.code_actions_impl(buffer_handle, range, cx)
    }

    pub fn apply_code_action(
        &self,
        buffer_handle: Model<Buffer>,
        mut action: CodeAction,
        push_to_history: bool,
        cx: &mut ModelContext<Self>,
    ) -> Task<Result<ProjectTransaction>> {
        if self.is_local_or_ssh() {
            let buffer = buffer_handle.read(cx);
            let (lsp_adapter, lang_server) = if let Some((adapter, server)) =
                self.language_server_for_buffer(buffer, action.server_id, cx)
            {
                (adapter.clone(), server.clone())
            } else {
                return Task::ready(Ok(Default::default()));
            };
            cx.spawn(move |this, mut cx| async move {
                Self::try_resolve_code_action(&lang_server, &mut action)
                    .await
                    .context("resolving a code action")?;
                if let Some(edit) = action.lsp_action.edit {
                    if edit.changes.is_some() || edit.document_changes.is_some() {
                        return Self::deserialize_workspace_edit(
                            this.upgrade().ok_or_else(|| anyhow!("no app present"))?,
                            edit,
                            push_to_history,
                            lsp_adapter.clone(),
                            lang_server.clone(),
                            &mut cx,
                        )
                        .await;
                    }
                }

                if let Some(command) = action.lsp_action.command {
                    this.update(&mut cx, |this, _| {
                        this.last_workspace_edits_by_language_server
                            .remove(&lang_server.server_id());
                    })?;

                    let result = lang_server
                        .request::<lsp::request::ExecuteCommand>(lsp::ExecuteCommandParams {
                            command: command.command,
                            arguments: command.arguments.unwrap_or_default(),
                            ..Default::default()
                        })
                        .await;

                    if let Err(err) = result {
                        // TODO: LSP ERROR
                        return Err(err);
                    }

                    return this.update(&mut cx, |this, _| {
                        this.last_workspace_edits_by_language_server
                            .remove(&lang_server.server_id())
                            .unwrap_or_default()
                    });
                }

                Ok(ProjectTransaction::default())
            })
        } else if let Some(project_id) = self.remote_id() {
            let client = self.client.clone();
            let request = proto::ApplyCodeAction {
                project_id,
                buffer_id: buffer_handle.read(cx).remote_id().into(),
                action: Some(Self::serialize_code_action(&action)),
            };
            cx.spawn(move |this, cx| async move {
                let response = client
                    .request(request)
                    .await?
                    .transaction
                    .ok_or_else(|| anyhow!("missing transaction"))?;
                Self::deserialize_project_transaction(this, response, push_to_history, cx).await
            })
        } else {
            Task::ready(Err(anyhow!("project does not have a remote id")))
        }
    }

    fn apply_on_type_formatting(
        &self,
        buffer: Model<Buffer>,
        position: Anchor,
        trigger: String,
        cx: &mut ModelContext<Self>,
    ) -> Task<Result<Option<Transaction>>> {
        if self.is_local_or_ssh() {
            cx.spawn(move |this, mut cx| async move {
                // Do not allow multiple concurrent formatting requests for the
                // same buffer.
                this.update(&mut cx, |this, cx| {
                    this.buffers_being_formatted
                        .insert(buffer.read(cx).remote_id())
                })?;

                let _cleanup = defer({
                    let this = this.clone();
                    let mut cx = cx.clone();
                    let closure_buffer = buffer.clone();
                    move || {
                        this.update(&mut cx, |this, cx| {
                            this.buffers_being_formatted
                                .remove(&closure_buffer.read(cx).remote_id());
                        })
                        .ok();
                    }
                });

                buffer
                    .update(&mut cx, |buffer, _| {
                        buffer.wait_for_edits(Some(position.timestamp))
                    })?
                    .await?;
                this.update(&mut cx, |this, cx| {
                    let position = position.to_point_utf16(buffer.read(cx));
                    this.on_type_format(buffer, position, trigger, false, cx)
                })?
                .await
            })
        } else if let Some(project_id) = self.remote_id() {
            let client = self.client.clone();
            let request = proto::OnTypeFormatting {
                project_id,
                buffer_id: buffer.read(cx).remote_id().into(),
                position: Some(serialize_anchor(&position)),
                trigger,
                version: serialize_version(&buffer.read(cx).version()),
            };
            cx.spawn(move |_, _| async move {
                client
                    .request(request)
                    .await?
                    .transaction
                    .map(language::proto::deserialize_transaction)
                    .transpose()
            })
        } else {
            Task::ready(Err(anyhow!("project does not have a remote id")))
        }
    }

    async fn deserialize_edits(
        this: Model<Self>,
        buffer_to_edit: Model<Buffer>,
        edits: Vec<lsp::TextEdit>,
        push_to_history: bool,
        _: Arc<CachedLspAdapter>,
        language_server: Arc<LanguageServer>,
        cx: &mut AsyncAppContext,
    ) -> Result<Option<Transaction>> {
        let edits = this
            .update(cx, |this, cx| {
                this.edits_from_lsp(
                    &buffer_to_edit,
                    edits,
                    language_server.server_id(),
                    None,
                    cx,
                )
            })?
            .await?;

        let transaction = buffer_to_edit.update(cx, |buffer, cx| {
            buffer.finalize_last_transaction();
            buffer.start_transaction();
            for (range, text) in edits {
                buffer.edit([(range, text)], None, cx);
            }

            if buffer.end_transaction(cx).is_some() {
                let transaction = buffer.finalize_last_transaction().unwrap().clone();
                if !push_to_history {
                    buffer.forget_transaction(transaction.id);
                }
                Some(transaction)
            } else {
                None
            }
        })?;

        Ok(transaction)
    }

    async fn deserialize_workspace_edit(
        this: Model<Self>,
        edit: lsp::WorkspaceEdit,
        push_to_history: bool,
        lsp_adapter: Arc<CachedLspAdapter>,
        language_server: Arc<LanguageServer>,
        cx: &mut AsyncAppContext,
    ) -> Result<ProjectTransaction> {
        let fs = this.update(cx, |this, _| this.fs.clone())?;
        let mut operations = Vec::new();
        if let Some(document_changes) = edit.document_changes {
            match document_changes {
                lsp::DocumentChanges::Edits(edits) => {
                    operations.extend(edits.into_iter().map(lsp::DocumentChangeOperation::Edit))
                }
                lsp::DocumentChanges::Operations(ops) => operations = ops,
            }
        } else if let Some(changes) = edit.changes {
            operations.extend(changes.into_iter().map(|(uri, edits)| {
                lsp::DocumentChangeOperation::Edit(lsp::TextDocumentEdit {
                    text_document: lsp::OptionalVersionedTextDocumentIdentifier {
                        uri,
                        version: None,
                    },
                    edits: edits.into_iter().map(Edit::Plain).collect(),
                })
            }));
        }

        let mut project_transaction = ProjectTransaction::default();
        for operation in operations {
            match operation {
                lsp::DocumentChangeOperation::Op(lsp::ResourceOp::Create(op)) => {
                    let abs_path = op
                        .uri
                        .to_file_path()
                        .map_err(|_| anyhow!("can't convert URI to path"))?;

                    if let Some(parent_path) = abs_path.parent() {
                        fs.create_dir(parent_path).await?;
                    }
                    if abs_path.ends_with("/") {
                        fs.create_dir(&abs_path).await?;
                    } else {
                        fs.create_file(
                            &abs_path,
                            op.options
                                .map(|options| fs::CreateOptions {
                                    overwrite: options.overwrite.unwrap_or(false),
                                    ignore_if_exists: options.ignore_if_exists.unwrap_or(false),
                                })
                                .unwrap_or_default(),
                        )
                        .await?;
                    }
                }

                lsp::DocumentChangeOperation::Op(lsp::ResourceOp::Rename(op)) => {
                    let source_abs_path = op
                        .old_uri
                        .to_file_path()
                        .map_err(|_| anyhow!("can't convert URI to path"))?;
                    let target_abs_path = op
                        .new_uri
                        .to_file_path()
                        .map_err(|_| anyhow!("can't convert URI to path"))?;
                    fs.rename(
                        &source_abs_path,
                        &target_abs_path,
                        op.options
                            .map(|options| fs::RenameOptions {
                                overwrite: options.overwrite.unwrap_or(false),
                                ignore_if_exists: options.ignore_if_exists.unwrap_or(false),
                            })
                            .unwrap_or_default(),
                    )
                    .await?;
                }

                lsp::DocumentChangeOperation::Op(lsp::ResourceOp::Delete(op)) => {
                    let abs_path = op
                        .uri
                        .to_file_path()
                        .map_err(|_| anyhow!("can't convert URI to path"))?;
                    let options = op
                        .options
                        .map(|options| fs::RemoveOptions {
                            recursive: options.recursive.unwrap_or(false),
                            ignore_if_not_exists: options.ignore_if_not_exists.unwrap_or(false),
                        })
                        .unwrap_or_default();
                    if abs_path.ends_with("/") {
                        fs.remove_dir(&abs_path, options).await?;
                    } else {
                        fs.remove_file(&abs_path, options).await?;
                    }
                }

                lsp::DocumentChangeOperation::Edit(op) => {
                    let buffer_to_edit = this
                        .update(cx, |this, cx| {
                            this.open_local_buffer_via_lsp(
                                op.text_document.uri.clone(),
                                language_server.server_id(),
                                lsp_adapter.name.clone(),
                                cx,
                            )
                        })?
                        .await?;

                    let edits = this
                        .update(cx, |this, cx| {
                            let path = buffer_to_edit.read(cx).project_path(cx);
                            let active_entry = this.active_entry;
                            let is_active_entry = path.clone().map_or(false, |project_path| {
                                this.entry_for_path(&project_path, cx)
                                    .map_or(false, |entry| Some(entry.id) == active_entry)
                            });

                            let (mut edits, mut snippet_edits) = (vec![], vec![]);
                            for edit in op.edits {
                                match edit {
                                    Edit::Plain(edit) => edits.push(edit),
                                    Edit::Annotated(edit) => edits.push(edit.text_edit),
                                    Edit::Snippet(edit) => {
                                        let Ok(snippet) = Snippet::parse(&edit.snippet.value)
                                        else {
                                            continue;
                                        };

                                        if is_active_entry {
                                            snippet_edits.push((edit.range, snippet));
                                        } else {
                                            // Since this buffer is not focused, apply a normal edit.
                                            edits.push(TextEdit {
                                                range: edit.range,
                                                new_text: snippet.text,
                                            });
                                        }
                                    }
                                }
                            }
                            if !snippet_edits.is_empty() {
                                if let Some(buffer_version) = op.text_document.version {
                                    let buffer_id = buffer_to_edit.read(cx).remote_id();
                                    // Check if the edit that triggered that edit has been made by this participant.
                                    let should_apply_edit = this
                                        .buffer_snapshots
                                        .get(&buffer_id)
                                        .and_then(|server_to_snapshots| {
                                            let all_snapshots = server_to_snapshots
                                                .get(&language_server.server_id())?;
                                            all_snapshots
                                                .binary_search_by_key(&buffer_version, |snapshot| {
                                                    snapshot.version
                                                })
                                                .ok()
                                                .and_then(|index| all_snapshots.get(index))
                                        })
                                        .map_or(false, |lsp_snapshot| {
                                            let version = lsp_snapshot.snapshot.version();
                                            let most_recent_edit = version
                                                .iter()
                                                .max_by_key(|timestamp| timestamp.value);
                                            most_recent_edit.map_or(false, |edit| {
                                                edit.replica_id == this.replica_id()
                                            })
                                        });
                                    if should_apply_edit {
                                        cx.emit(Event::SnippetEdit(buffer_id, snippet_edits));
                                    }
                                }
                            }

                            this.edits_from_lsp(
                                &buffer_to_edit,
                                edits,
                                language_server.server_id(),
                                op.text_document.version,
                                cx,
                            )
                        })?
                        .await?;

                    let transaction = buffer_to_edit.update(cx, |buffer, cx| {
                        buffer.finalize_last_transaction();
                        buffer.start_transaction();
                        for (range, text) in edits {
                            buffer.edit([(range, text)], None, cx);
                        }
                        let transaction = if buffer.end_transaction(cx).is_some() {
                            let transaction = buffer.finalize_last_transaction().unwrap().clone();
                            if !push_to_history {
                                buffer.forget_transaction(transaction.id);
                            }
                            Some(transaction)
                        } else {
                            None
                        };

                        transaction
                    })?;
                    if let Some(transaction) = transaction {
                        project_transaction.0.insert(buffer_to_edit, transaction);
                    }
                }
            }
        }

        Ok(project_transaction)
    }

    fn prepare_rename_impl(
        &mut self,
        buffer: Model<Buffer>,
        position: PointUtf16,
        cx: &mut ModelContext<Self>,
    ) -> Task<Result<Option<Range<Anchor>>>> {
        self.request_lsp(
            buffer,
            LanguageServerToQuery::Primary,
            PrepareRename { position },
            cx,
        )
    }
    pub fn prepare_rename<T: ToPointUtf16>(
        &mut self,
        buffer: Model<Buffer>,
        position: T,
        cx: &mut ModelContext<Self>,
    ) -> Task<Result<Option<Range<Anchor>>>> {
        let position = position.to_point_utf16(buffer.read(cx));
        self.prepare_rename_impl(buffer, position, cx)
    }

    fn perform_rename_impl(
        &mut self,
        buffer: Model<Buffer>,
        position: PointUtf16,
        new_name: String,
        push_to_history: bool,
        cx: &mut ModelContext<Self>,
    ) -> Task<Result<ProjectTransaction>> {
        let position = position.to_point_utf16(buffer.read(cx));
        self.request_lsp(
            buffer,
            LanguageServerToQuery::Primary,
            PerformRename {
                position,
                new_name,
                push_to_history,
            },
            cx,
        )
    }
    pub fn perform_rename<T: ToPointUtf16>(
        &mut self,
        buffer: Model<Buffer>,
        position: T,
        new_name: String,
        push_to_history: bool,
        cx: &mut ModelContext<Self>,
    ) -> Task<Result<ProjectTransaction>> {
        let position = position.to_point_utf16(buffer.read(cx));
        self.perform_rename_impl(buffer, position, new_name, push_to_history, cx)
    }

    pub fn on_type_format_impl(
        &mut self,
        buffer: Model<Buffer>,
        position: PointUtf16,
        trigger: String,
        push_to_history: bool,
        cx: &mut ModelContext<Self>,
    ) -> Task<Result<Option<Transaction>>> {
        let options = buffer.update(cx, |buffer, cx| {
            lsp_command::lsp_formatting_options(language_settings(
                buffer.language_at(position).as_ref(),
                buffer.file(),
                cx,
            ))
        });
        self.request_lsp(
            buffer.clone(),
            LanguageServerToQuery::Primary,
            OnTypeFormatting {
                position,
                trigger,
                options,
                push_to_history,
            },
            cx,
        )
    }

    pub fn on_type_format<T: ToPointUtf16>(
        &mut self,
        buffer: Model<Buffer>,
        position: T,
        trigger: String,
        push_to_history: bool,
        cx: &mut ModelContext<Self>,
    ) -> Task<Result<Option<Transaction>>> {
        let position = position.to_point_utf16(buffer.read(cx));
        self.on_type_format_impl(buffer, position, trigger, push_to_history, cx)
    }

    pub fn inlay_hints<T: ToOffset>(
        &mut self,
        buffer_handle: Model<Buffer>,
        range: Range<T>,
        cx: &mut ModelContext<Self>,
    ) -> Task<anyhow::Result<Vec<InlayHint>>> {
        let buffer = buffer_handle.read(cx);
        let range = buffer.anchor_before(range.start)..buffer.anchor_before(range.end);
        self.inlay_hints_impl(buffer_handle, range, cx)
    }
    fn inlay_hints_impl(
        &mut self,
        buffer_handle: Model<Buffer>,
        range: Range<Anchor>,
        cx: &mut ModelContext<Self>,
    ) -> Task<anyhow::Result<Vec<InlayHint>>> {
        let buffer = buffer_handle.read(cx);
        let range_start = range.start;
        let range_end = range.end;
        let buffer_id = buffer.remote_id().into();
        let lsp_request = InlayHints { range };

        if self.is_local_or_ssh() {
            let lsp_request_task = self.request_lsp(
                buffer_handle.clone(),
                LanguageServerToQuery::Primary,
                lsp_request,
                cx,
            );
            cx.spawn(move |_, mut cx| async move {
                buffer_handle
                    .update(&mut cx, |buffer, _| {
                        buffer.wait_for_edits(vec![range_start.timestamp, range_end.timestamp])
                    })?
                    .await
                    .context("waiting for inlay hint request range edits")?;
                lsp_request_task.await.context("inlay hints LSP request")
            })
        } else if let Some(project_id) = self.remote_id() {
            let client = self.client.clone();
            let request = proto::InlayHints {
                project_id,
                buffer_id,
                start: Some(serialize_anchor(&range_start)),
                end: Some(serialize_anchor(&range_end)),
                version: serialize_version(&buffer_handle.read(cx).version()),
            };
            cx.spawn(move |project, cx| async move {
                let response = client
                    .request(request)
                    .await
                    .context("inlay hints proto request")?;
                LspCommand::response_from_proto(
                    lsp_request,
                    response,
                    project.upgrade().ok_or_else(|| anyhow!("No project"))?,
                    buffer_handle.clone(),
                    cx.clone(),
                )
                .await
                .context("inlay hints proto response conversion")
            })
        } else {
            Task::ready(Err(anyhow!("project does not have a remote id")))
        }
    }

    pub fn resolve_inlay_hint(
        &self,
        hint: InlayHint,
        buffer_handle: Model<Buffer>,
        server_id: LanguageServerId,
        cx: &mut ModelContext<Self>,
    ) -> Task<anyhow::Result<InlayHint>> {
        if self.is_local_or_ssh() {
            let buffer = buffer_handle.read(cx);
            let (_, lang_server) = if let Some((adapter, server)) =
                self.language_server_for_buffer(buffer, server_id, cx)
            {
                (adapter.clone(), server.clone())
            } else {
                return Task::ready(Ok(hint));
            };
            if !InlayHints::can_resolve_inlays(&lang_server.capabilities()) {
                return Task::ready(Ok(hint));
            }

            let buffer_snapshot = buffer.snapshot();
            cx.spawn(move |_, mut cx| async move {
                let resolve_task = lang_server.request::<lsp::request::InlayHintResolveRequest>(
                    InlayHints::project_to_lsp_hint(hint, &buffer_snapshot),
                );
                let resolved_hint = resolve_task
                    .await
                    .context("inlay hint resolve LSP request")?;
                let resolved_hint = InlayHints::lsp_to_project_hint(
                    resolved_hint,
                    &buffer_handle,
                    server_id,
                    ResolveState::Resolved,
                    false,
                    &mut cx,
                )
                .await?;
                Ok(resolved_hint)
            })
        } else if let Some(project_id) = self.remote_id() {
            let client = self.client.clone();
            let request = proto::ResolveInlayHint {
                project_id,
                buffer_id: buffer_handle.read(cx).remote_id().into(),
                language_server_id: server_id.0 as u64,
                hint: Some(InlayHints::project_to_proto_hint(hint.clone())),
            };
            cx.spawn(move |_, _| async move {
                let response = client
                    .request(request)
                    .await
                    .context("inlay hints proto request")?;
                match response.hint {
                    Some(resolved_hint) => InlayHints::proto_to_project_hint(resolved_hint)
                        .context("inlay hints proto resolve response conversion"),
                    None => Ok(hint),
                }
            })
        } else {
            Task::ready(Err(anyhow!("project does not have a remote id")))
        }
    }

    pub fn search(
        &mut self,
        query: SearchQuery,
        cx: &mut ModelContext<Self>,
    ) -> Receiver<SearchResult> {
        let (result_tx, result_rx) = smol::channel::bounded(1024);

        let matching_buffers_rx =
            self.search_for_candidate_buffers(&query, MAX_SEARCH_RESULT_FILES + 1, cx);

        cx.spawn(|_, cx| async move {
            let mut matching_buffers = matching_buffers_rx.collect::<Vec<_>>().await;
            let mut limit_reached = if matching_buffers.len() > MAX_SEARCH_RESULT_FILES {
                matching_buffers.truncate(MAX_SEARCH_RESULT_FILES);
                true
            } else {
                false
            };
            cx.update(|cx| {
                sort_search_matches(&mut matching_buffers, cx);
            })?;

            let mut range_count = 0;
            let query = Arc::new(query);

            // Now that we know what paths match the query, we will load at most
            // 64 buffers at a time to avoid overwhelming the main thread. For each
            // opened buffer, we will spawn a background task that retrieves all the
            // ranges in the buffer matched by the query.
            'outer: for matching_buffer_chunk in matching_buffers.chunks(64) {
                let mut chunk_results = Vec::new();
                for buffer in matching_buffer_chunk {
                    let buffer = buffer.clone();
                    let query = query.clone();
                    chunk_results.push(cx.spawn(|cx| async move {
                        let snapshot = buffer.read_with(&cx, |buffer, _| buffer.snapshot())?;
                        let ranges = cx
                            .background_executor()
                            .spawn(async move {
                                query
                                    .search(&snapshot, None)
                                    .await
                                    .iter()
                                    .map(|range| {
                                        snapshot.anchor_before(range.start)
                                            ..snapshot.anchor_after(range.end)
                                    })
                                    .collect::<Vec<_>>()
                            })
                            .await;
                        anyhow::Ok((buffer, ranges))
                    }));
                }

                let chunk_results = futures::future::join_all(chunk_results).await;
                for result in chunk_results {
                    if let Some((buffer, ranges)) = result.log_err() {
                        range_count += ranges.len();
                        result_tx
                            .send(SearchResult::Buffer { buffer, ranges })
                            .await?;
                        if range_count > MAX_SEARCH_RESULT_RANGES {
                            limit_reached = true;
                            break 'outer;
                        }
                    }
                }
            }

            if limit_reached {
                result_tx.send(SearchResult::LimitReached).await?;
            }

            anyhow::Ok(())
        })
        .detach();

        result_rx
    }

    fn search_for_candidate_buffers(
        &mut self,
        query: &SearchQuery,
        limit: usize,
        cx: &mut ModelContext<Project>,
    ) -> Receiver<Model<Buffer>> {
        if self.is_local() {
            let fs = self.fs.clone();
            return self.buffer_store.update(cx, |buffer_store, cx| {
                buffer_store.find_search_candidates(query, limit, fs, cx)
            });
        } else {
            self.search_for_candidate_buffers_remote(query, limit, cx)
        }
    }

    fn search_for_candidate_buffers_remote(
        &mut self,
        query: &SearchQuery,
        limit: usize,
        cx: &mut ModelContext<Project>,
    ) -> Receiver<Model<Buffer>> {
        let (tx, rx) = smol::channel::unbounded();

        let (client, remote_id): (AnyProtoClient, _) =
            if let Some(ssh_session) = self.ssh_session.clone() {
                (ssh_session.into(), 0)
            } else if let Some(remote_id) = self.remote_id() {
                (self.client.clone().into(), remote_id)
            } else {
                return rx;
            };

        let request = client.request(proto::FindSearchCandidates {
            project_id: remote_id,
            query: Some(query.to_proto()),
            limit: limit as _,
        });
        let guard = self.retain_remotely_created_buffers();

        cx.spawn(move |this, mut cx| async move {
            let response = request.await?;
            for buffer_id in response.buffer_ids {
                let buffer_id = BufferId::new(buffer_id)?;
                let buffer = this
                    .update(&mut cx, |this, cx| {
                        this.wait_for_remote_buffer(buffer_id, cx)
                    })?
                    .await?;
                let _ = tx.send(buffer).await;
            }

            drop(guard);
            anyhow::Ok(())
        })
        .detach_and_log_err(cx);
        rx
    }

    pub fn request_lsp<R: LspCommand>(
        &self,
        buffer_handle: Model<Buffer>,
        server: LanguageServerToQuery,
        request: R,
        cx: &mut ModelContext<Self>,
    ) -> Task<Result<R::Response>>
    where
        <R::LspRequest as lsp::request::Request>::Result: Send,
        <R::LspRequest as lsp::request::Request>::Params: Send,
    {
        let buffer = buffer_handle.read(cx);
        if self.is_local_or_ssh() {
            let language_server = match server {
                LanguageServerToQuery::Primary => {
                    match self.primary_language_server_for_buffer(buffer, cx) {
                        Some((_, server)) => Some(Arc::clone(server)),
                        None => return Task::ready(Ok(Default::default())),
                    }
                }
                LanguageServerToQuery::Other(id) => self
                    .language_server_for_buffer(buffer, id, cx)
                    .map(|(_, server)| Arc::clone(server)),
            };
            let file = File::from_dyn(buffer.file()).and_then(File::as_local);
            if let (Some(file), Some(language_server)) = (file, language_server) {
                let lsp_params = request.to_lsp(&file.abs_path(cx), buffer, &language_server, cx);
                let status = request.status();
                return cx.spawn(move |this, cx| async move {
                    if !request.check_capabilities(language_server.adapter_server_capabilities()) {
                        return Ok(Default::default());
                    }

                    let lsp_request = language_server.request::<R::LspRequest>(lsp_params);

                    let id = lsp_request.id();
                    let _cleanup = if status.is_some() {
                        cx.update(|cx| {
                            this.update(cx, |this, cx| {
                                this.on_lsp_work_start(
                                    language_server.server_id(),
                                    id.to_string(),
                                    LanguageServerProgress {
                                        is_disk_based_diagnostics_progress: false,
                                        is_cancellable: false,
                                        title: None,
                                        message: status.clone(),
                                        percentage: None,
                                        last_update_at: cx.background_executor().now(),
                                    },
                                    cx,
                                );
                            })
                        })
                        .log_err();

                        Some(defer(|| {
                            cx.update(|cx| {
                                this.update(cx, |this, cx| {
                                    this.on_lsp_work_end(
                                        language_server.server_id(),
                                        id.to_string(),
                                        cx,
                                    );
                                })
                            })
                            .log_err();
                        }))
                    } else {
                        None
                    };

                    let result = lsp_request.await;

                    let response = result.map_err(|err| {
                        log::warn!(
                            "Generic lsp request to {} failed: {}",
                            language_server.name(),
                            err
                        );
                        err
                    })?;

                    request
                        .response_from_lsp(
                            response,
                            this.upgrade().ok_or_else(|| anyhow!("no app context"))?,
                            buffer_handle,
                            language_server.server_id(),
                            cx.clone(),
                        )
                        .await
                });
            }
        } else if let Some(project_id) = self.remote_id() {
            return self.send_lsp_proto_request(buffer_handle, project_id, request, cx);
        }

        Task::ready(Ok(Default::default()))
    }

    fn request_multiple_lsp_locally<P, R>(
        &self,
        buffer: &Model<Buffer>,
        position: Option<P>,
        request: R,
        cx: &mut ModelContext<'_, Self>,
    ) -> Task<Vec<R::Response>>
    where
        P: ToOffset,
        R: LspCommand + Clone,
        <R::LspRequest as lsp::request::Request>::Result: Send,
        <R::LspRequest as lsp::request::Request>::Params: Send,
    {
        if !self.is_local_or_ssh() {
            debug_panic!("Should not request multiple lsp commands in non-local project");
            return Task::ready(Vec::new());
        }
        let snapshot = buffer.read(cx).snapshot();
        let scope = position.and_then(|position| snapshot.language_scope_at(position));
        let mut response_results = self
            .language_servers_for_buffer(buffer.read(cx), cx)
            .filter(|(adapter, _)| {
                scope
                    .as_ref()
                    .map(|scope| scope.language_allowed(&adapter.name))
                    .unwrap_or(true)
            })
            .map(|(_, server)| server.server_id())
            .map(|server_id| {
                self.request_lsp(
                    buffer.clone(),
                    LanguageServerToQuery::Other(server_id),
                    request.clone(),
                    cx,
                )
            })
            .collect::<FuturesUnordered<_>>();

        return cx.spawn(|_, _| async move {
            let mut responses = Vec::with_capacity(response_results.len());
            while let Some(response_result) = response_results.next().await {
                if let Some(response) = response_result.log_err() {
                    responses.push(response);
                }
            }
            responses
        });
    }

    fn send_lsp_proto_request<R: LspCommand>(
        &self,
        buffer: Model<Buffer>,
        project_id: u64,
        request: R,
        cx: &mut ModelContext<'_, Project>,
    ) -> Task<anyhow::Result<<R as LspCommand>::Response>> {
        let rpc = self.client.clone();
        let message = request.to_proto(project_id, buffer.read(cx));
        cx.spawn(move |this, mut cx| async move {
            // Ensure the project is still alive by the time the task
            // is scheduled.
            this.upgrade().context("project dropped")?;
            let response = rpc.request(message).await?;
            let this = this.upgrade().context("project dropped")?;
            if this.update(&mut cx, |this, _| this.is_disconnected())? {
                Err(anyhow!("disconnected before completing request"))
            } else {
                request
                    .response_from_proto(response, this, buffer, cx)
                    .await
            }
        })
    }

    /// Move a worktree to a new position in the worktree order.
    ///
    /// The worktree will moved to the opposite side of the destination worktree.
    ///
    /// # Example
    ///
    /// Given the worktree order `[11, 22, 33]` and a call to move worktree `22` to `33`,
    /// worktree_order will be updated to produce the indexes `[11, 33, 22]`.
    ///
    /// Given the worktree order `[11, 22, 33]` and a call to move worktree `22` to `11`,
    /// worktree_order will be updated to produce the indexes `[22, 11, 33]`.
    ///
    /// # Errors
    ///
    /// An error will be returned if the worktree or destination worktree are not found.
    pub fn move_worktree(
        &mut self,
        source: WorktreeId,
        destination: WorktreeId,
        cx: &mut ModelContext<'_, Self>,
    ) -> Result<()> {
        self.worktree_store.update(cx, |worktree_store, cx| {
            worktree_store.move_worktree(source, destination, cx)
        })
    }

    pub fn find_or_create_worktree(
        &mut self,
        abs_path: impl AsRef<Path>,
        visible: bool,
        cx: &mut ModelContext<Self>,
    ) -> Task<Result<(Model<Worktree>, PathBuf)>> {
        let abs_path = abs_path.as_ref();
        if let Some((tree, relative_path)) = self.find_worktree(abs_path, cx) {
            Task::ready(Ok((tree, relative_path)))
        } else {
            let worktree = self.create_worktree(abs_path, visible, cx);
            cx.background_executor()
                .spawn(async move { Ok((worktree.await?, PathBuf::new())) })
        }
    }

    pub fn find_worktree(
        &self,
        abs_path: &Path,
        cx: &AppContext,
    ) -> Option<(Model<Worktree>, PathBuf)> {
        self.worktree_store.read_with(cx, |worktree_store, cx| {
            for tree in worktree_store.worktrees() {
                if let Ok(relative_path) = abs_path.strip_prefix(tree.read(cx).abs_path()) {
                    return Some((tree.clone(), relative_path.into()));
                }
            }
            None
        })
    }

    pub fn is_shared(&self) -> bool {
        match &self.client_state {
            ProjectClientState::Shared { .. } => true,
            ProjectClientState::Local => false,
            ProjectClientState::Remote { in_room, .. } => *in_room,
        }
    }

    // Returns the resolved version of `path`, that was found in `buffer`, if it exists.
    pub fn resolve_existing_file_path(
        &self,
        path: &str,
        buffer: &Model<Buffer>,
        cx: &mut ModelContext<Self>,
    ) -> Task<Option<ResolvedPath>> {
        // TODO: ssh based remoting.
        if self.ssh_session.is_some() {
            return Task::ready(None);
        }

        if self.is_local_or_ssh() {
            let expanded = PathBuf::from(shellexpand::tilde(&path).into_owned());

            if expanded.is_absolute() {
                let fs = self.fs.clone();
                cx.background_executor().spawn(async move {
                    let path = expanded.as_path();
                    let exists = fs.is_file(path).await;

                    exists.then(|| ResolvedPath::AbsPath(expanded))
                })
            } else {
                self.resolve_path_in_worktrees(expanded, buffer, cx)
            }
        } else {
            let path = PathBuf::from(path);
            if path.is_absolute() || path.starts_with("~") {
                return Task::ready(None);
            }

            self.resolve_path_in_worktrees(path, buffer, cx)
        }
    }

    fn resolve_path_in_worktrees(
        &self,
        path: PathBuf,
        buffer: &Model<Buffer>,
        cx: &mut ModelContext<Self>,
    ) -> Task<Option<ResolvedPath>> {
        let mut candidates = vec![path.clone()];

        if let Some(file) = buffer.read(cx).file() {
            if let Some(dir) = file.path().parent() {
                let joined = dir.to_path_buf().join(path);
                candidates.push(joined);
            }
        }

        let worktrees = self.worktrees(cx).collect::<Vec<_>>();
        cx.spawn(|_, mut cx| async move {
            for worktree in worktrees {
                for candidate in candidates.iter() {
                    let path = worktree
                        .update(&mut cx, |worktree, _| {
                            let root_entry_path = &worktree.root_entry().unwrap().path;

                            let resolved = resolve_path(&root_entry_path, candidate);

                            let stripped =
                                resolved.strip_prefix(&root_entry_path).unwrap_or(&resolved);

                            worktree.entry_for_path(stripped).map(|entry| {
                                ResolvedPath::ProjectPath(ProjectPath {
                                    worktree_id: worktree.id(),
                                    path: entry.path.clone(),
                                })
                            })
                        })
                        .ok()?;

                    if path.is_some() {
                        return path;
                    }
                }
            }
            None
        })
    }

    pub fn list_directory(
        &self,
        query: String,
        cx: &mut ModelContext<Self>,
    ) -> Task<Result<Vec<PathBuf>>> {
        if self.is_local_or_ssh() {
            DirectoryLister::Local(self.fs.clone()).list_directory(query, cx)
        } else if let Some(dev_server) = self.dev_server_project_id().and_then(|id| {
            dev_server_projects::Store::global(cx)
                .read(cx)
                .dev_server_for_project(id)
        }) {
            let request = proto::ListRemoteDirectory {
                dev_server_id: dev_server.id.0,
                path: query,
            };
            let response = self.client.request(request);
            cx.background_executor().spawn(async move {
                let response = response.await?;
                Ok(response.entries.into_iter().map(PathBuf::from).collect())
            })
        } else {
            Task::ready(Err(anyhow!("cannot list directory in remote project")))
        }
    }

    fn create_worktree(
        &mut self,
        abs_path: impl AsRef<Path>,
        visible: bool,
        cx: &mut ModelContext<Self>,
    ) -> Task<Result<Model<Worktree>>> {
        let path: Arc<Path> = abs_path.as_ref().into();
        if !self.loading_worktrees.contains_key(&path) {
            let task = if self.ssh_session.is_some() {
                self.create_ssh_worktree(abs_path, visible, cx)
            } else if self.is_local_or_ssh() {
                self.create_local_worktree(abs_path, visible, cx)
            } else if self.dev_server_project_id.is_some() {
                self.create_dev_server_worktree(abs_path, cx)
            } else {
                return Task::ready(Err(anyhow!("not a local project")));
            };
            self.loading_worktrees.insert(path.clone(), task.shared());
        }
        let task = self.loading_worktrees.get(&path).unwrap().clone();
        cx.background_executor().spawn(async move {
            let result = match task.await {
                Ok(worktree) => Ok(worktree),
                Err(err) => Err(anyhow!("{}", err)),
            };
            result
        })
    }

    fn create_ssh_worktree(
        &mut self,
        abs_path: impl AsRef<Path>,
        visible: bool,
        cx: &mut ModelContext<Self>,
    ) -> Task<Result<Model<Worktree>, Arc<anyhow::Error>>> {
        let ssh = self.ssh_session.clone().unwrap();
        let abs_path = abs_path.as_ref();
        let root_name = abs_path.file_name().unwrap().to_string_lossy().to_string();
        let path = abs_path.to_string_lossy().to_string();
        cx.spawn(|this, mut cx| async move {
            let response = ssh.request(AddWorktree { path: path.clone() }).await?;
            let worktree = cx.update(|cx| {
                Worktree::remote(
                    0,
                    0,
                    proto::WorktreeMetadata {
                        id: response.worktree_id,
                        root_name,
                        visible,
                        abs_path: path,
                    },
                    ssh.clone().into(),
                    cx,
                )
            })?;

            this.update(&mut cx, |this, cx| this.add_worktree(&worktree, cx))?;

            Ok(worktree)
        })
    }

    fn create_local_worktree(
        &mut self,
        abs_path: impl AsRef<Path>,
        visible: bool,
        cx: &mut ModelContext<Self>,
    ) -> Task<Result<Model<Worktree>, Arc<anyhow::Error>>> {
        let fs = self.fs.clone();
        let next_entry_id = self.next_entry_id.clone();
        let path: Arc<Path> = abs_path.as_ref().into();

        cx.spawn(move |project, mut cx| async move {
            let worktree = Worktree::local(path.clone(), visible, fs, next_entry_id, &mut cx).await;

            project.update(&mut cx, |project, _| {
                project.loading_worktrees.remove(&path);
            })?;

            let worktree = worktree?;
            project.update(&mut cx, |project, cx| project.add_worktree(&worktree, cx))?;

            if visible {
                cx.update(|cx| {
                    cx.add_recent_document(&path);
                })
                .log_err();
            }

            Ok(worktree)
        })
    }

    fn create_dev_server_worktree(
        &mut self,
        abs_path: impl AsRef<Path>,
        cx: &mut ModelContext<Self>,
    ) -> Task<Result<Model<Worktree>, Arc<anyhow::Error>>> {
        let client = self.client.clone();
        let path: Arc<Path> = abs_path.as_ref().into();
        let mut paths: Vec<String> = self
            .visible_worktrees(cx)
            .map(|worktree| worktree.read(cx).abs_path().to_string_lossy().to_string())
            .collect();
        paths.push(path.to_string_lossy().to_string());
        let request = client.request(proto::UpdateDevServerProject {
            dev_server_project_id: self.dev_server_project_id.unwrap().0,
            paths,
        });

        let abs_path = abs_path.as_ref().to_path_buf();
        cx.spawn(move |project, mut cx| async move {
            let (tx, rx) = futures::channel::oneshot::channel();
            let tx = RefCell::new(Some(tx));
            let Some(project) = project.upgrade() else {
                return Err(anyhow!("project dropped"))?;
            };
            let observer = cx.update(|cx| {
                cx.observe(&project, move |project, cx| {
                    let abs_path = abs_path.clone();
                    project.update(cx, |project, cx| {
                        if let Some((worktree, _)) = project.find_worktree(&abs_path, cx) {
                            if let Some(tx) = tx.borrow_mut().take() {
                                tx.send(worktree).ok();
                            }
                        }
                    })
                })
            })?;

            request.await?;
            let worktree = rx.await.map_err(|e| anyhow!(e))?;
            drop(observer);
            project.update(&mut cx, |project, _| {
                project.loading_worktrees.remove(&path);
            })?;
            Ok(worktree)
        })
    }

    pub fn remove_worktree(&mut self, id_to_remove: WorktreeId, cx: &mut ModelContext<Self>) {
        if let Some(dev_server_project_id) = self.dev_server_project_id {
            let paths: Vec<String> = self
                .visible_worktrees(cx)
                .filter_map(|worktree| {
                    if worktree.read(cx).id() == id_to_remove {
                        None
                    } else {
                        Some(worktree.read(cx).abs_path().to_string_lossy().to_string())
                    }
                })
                .collect();
            if paths.len() > 0 {
                let request = self.client.request(proto::UpdateDevServerProject {
                    dev_server_project_id: dev_server_project_id.0,
                    paths,
                });
                cx.background_executor()
                    .spawn(request)
                    .detach_and_log_err(cx);
            }
            return;
        }
        self.diagnostics.remove(&id_to_remove);
        self.diagnostic_summaries.remove(&id_to_remove);
        self.cached_shell_environments.remove(&id_to_remove);

        let mut servers_to_remove = HashMap::default();
        let mut servers_to_preserve = HashSet::default();
        for ((worktree_id, server_name), &server_id) in &self.language_server_ids {
            if worktree_id == &id_to_remove {
                servers_to_remove.insert(server_id, server_name.clone());
            } else {
                servers_to_preserve.insert(server_id);
            }
        }
        servers_to_remove.retain(|server_id, _| !servers_to_preserve.contains(server_id));
        for (server_id_to_remove, server_name) in servers_to_remove {
            self.language_server_ids
                .remove(&(id_to_remove, server_name));
            self.language_server_statuses.remove(&server_id_to_remove);
            self.language_server_watched_paths
                .remove(&server_id_to_remove);
            self.last_workspace_edits_by_language_server
                .remove(&server_id_to_remove);
            self.language_servers.remove(&server_id_to_remove);
            cx.emit(Event::LanguageServerRemoved(server_id_to_remove));
        }

        let mut prettier_instances_to_clean = FuturesUnordered::new();
        if let Some(prettier_paths) = self.prettiers_per_worktree.remove(&id_to_remove) {
            for path in prettier_paths.iter().flatten() {
                if let Some(prettier_instance) = self.prettier_instances.remove(path) {
                    prettier_instances_to_clean.push(async move {
                        prettier_instance
                            .server()
                            .await
                            .map(|server| server.server_id())
                    });
                }
            }
        }
        cx.spawn(|project, mut cx| async move {
            while let Some(prettier_server_id) = prettier_instances_to_clean.next().await {
                if let Some(prettier_server_id) = prettier_server_id {
                    project
                        .update(&mut cx, |project, cx| {
                            project
                                .supplementary_language_servers
                                .remove(&prettier_server_id);
                            cx.emit(Event::LanguageServerRemoved(prettier_server_id));
                        })
                        .ok();
                }
            }
        })
        .detach();

        self.task_inventory().update(cx, |inventory, _| {
            inventory.remove_worktree_sources(id_to_remove);
        });

        self.worktree_store.update(cx, |worktree_store, cx| {
            worktree_store.remove_worktree(id_to_remove, cx);
        });

        self.metadata_changed(cx);
    }

    fn add_worktree(&mut self, worktree: &Model<Worktree>, cx: &mut ModelContext<Self>) {
        cx.observe(worktree, |_, _, cx| cx.notify()).detach();
        cx.subscribe(worktree, |this, worktree, event, cx| {
            let is_local = worktree.read(cx).is_local();
            match event {
                worktree::Event::UpdatedEntries(changes) => {
                    if is_local {
                        this.update_local_worktree_language_servers(&worktree, changes, cx);
                        this.update_local_worktree_settings(&worktree, changes, cx);
                        this.update_prettier_settings(&worktree, changes, cx);
                    }

                    cx.emit(Event::WorktreeUpdatedEntries(
                        worktree.read(cx).id(),
                        changes.clone(),
                    ));

                    let worktree_id = worktree.update(cx, |worktree, _| worktree.id());
                    this.client()
                        .telemetry()
                        .report_discovered_project_events(worktree_id, changes);
                }
                worktree::Event::UpdatedGitRepositories(_) => {
                    cx.emit(Event::WorktreeUpdatedGitRepositories);
                }
                worktree::Event::DeletedEntry(id) => cx.emit(Event::DeletedEntry(*id)),
            }
        })
        .detach();

        self.worktree_store.update(cx, |worktree_store, cx| {
            worktree_store.add(worktree, cx);
        });
        self.metadata_changed(cx);
    }

    fn update_local_worktree_language_servers(
        &mut self,
        worktree_handle: &Model<Worktree>,
        changes: &[(Arc<Path>, ProjectEntryId, PathChange)],
        cx: &mut ModelContext<Self>,
    ) {
        if changes.is_empty() {
            return;
        }

        let worktree_id = worktree_handle.read(cx).id();
        let mut language_server_ids = self
            .language_server_ids
            .iter()
            .filter_map(|((server_worktree_id, _), server_id)| {
                (*server_worktree_id == worktree_id).then_some(*server_id)
            })
            .collect::<Vec<_>>();
        language_server_ids.sort();
        language_server_ids.dedup();

        let abs_path = worktree_handle.read(cx).abs_path();
        for server_id in &language_server_ids {
            if let Some(LanguageServerState::Running { server, .. }) =
                self.language_servers.get(server_id)
            {
                if let Some(watched_paths) = self
                    .language_server_watched_paths
                    .get(&server_id)
                    .and_then(|paths| paths.get(&worktree_id))
                {
                    let params = lsp::DidChangeWatchedFilesParams {
                        changes: changes
                            .iter()
                            .filter_map(|(path, _, change)| {
                                if !watched_paths.is_match(&path) {
                                    return None;
                                }
                                let typ = match change {
                                    PathChange::Loaded => return None,
                                    PathChange::Added => lsp::FileChangeType::CREATED,
                                    PathChange::Removed => lsp::FileChangeType::DELETED,
                                    PathChange::Updated => lsp::FileChangeType::CHANGED,
                                    PathChange::AddedOrUpdated => lsp::FileChangeType::CHANGED,
                                };
                                Some(lsp::FileEvent {
                                    uri: lsp::Url::from_file_path(abs_path.join(path)).unwrap(),
                                    typ,
                                })
                            })
                            .collect(),
                    };
                    if !params.changes.is_empty() {
                        server
                            .notify::<lsp::notification::DidChangeWatchedFiles>(params)
                            .log_err();
                    }
                }
            }
        }
    }

    fn update_local_worktree_settings(
        &mut self,
        worktree: &Model<Worktree>,
        changes: &UpdatedEntriesSet,
        cx: &mut ModelContext<Self>,
    ) {
        if worktree.read(cx).is_remote() {
            return;
        }
        let project_id = self.remote_id();
        let worktree_id = worktree.entity_id();
        let remote_worktree_id = worktree.read(cx).id();

        let mut settings_contents = Vec::new();
        for (path, _, change) in changes.iter() {
            let removed = change == &PathChange::Removed;
            let abs_path = match worktree.read(cx).absolutize(path) {
                Ok(abs_path) => abs_path,
                Err(e) => {
                    log::warn!("Cannot absolutize {path:?} received as {change:?} FS change: {e}");
                    continue;
                }
            };

            if path.ends_with(local_settings_file_relative_path()) {
                let settings_dir = Arc::from(
                    path.ancestors()
                        .nth(local_settings_file_relative_path().components().count())
                        .unwrap(),
                );
                let fs = self.fs.clone();
                settings_contents.push(async move {
                    (
                        settings_dir,
                        if removed {
                            None
                        } else {
                            Some(async move { fs.load(&abs_path).await }.await)
                        },
                    )
                });
            } else if path.ends_with(local_tasks_file_relative_path()) {
                self.task_inventory().update(cx, |task_inventory, cx| {
                    if removed {
                        task_inventory.remove_local_static_source(&abs_path);
                    } else {
                        let fs = self.fs.clone();
                        let task_abs_path = abs_path.clone();
                        let tasks_file_rx =
                            watch_config_file(&cx.background_executor(), fs, task_abs_path);
                        task_inventory.add_source(
                            TaskSourceKind::Worktree {
                                id: remote_worktree_id,
                                abs_path,
                                id_base: "local_tasks_for_worktree".into(),
                            },
                            |tx, cx| StaticSource::new(TrackedFile::new(tasks_file_rx, tx, cx)),
                            cx,
                        );
                    }
                })
            } else if path.ends_with(local_vscode_tasks_file_relative_path()) {
                self.task_inventory().update(cx, |task_inventory, cx| {
                    if removed {
                        task_inventory.remove_local_static_source(&abs_path);
                    } else {
                        let fs = self.fs.clone();
                        let task_abs_path = abs_path.clone();
                        let tasks_file_rx =
                            watch_config_file(&cx.background_executor(), fs, task_abs_path);
                        task_inventory.add_source(
                            TaskSourceKind::Worktree {
                                id: remote_worktree_id,
                                abs_path,
                                id_base: "local_vscode_tasks_for_worktree".into(),
                            },
                            |tx, cx| StaticSource::new(TrackedFile::new(tasks_file_rx, tx, cx)),
                            cx,
                        );
                    }
                })
            } else if path.ends_with(local_debug_file_relative_path()) {
                self.task_inventory().update(cx, |task_inventory, cx| {
                    if removed {
                        task_inventory.remove_local_static_source(&abs_path);
                    } else {
                        let fs = self.fs.clone();
                        let debug_task_file_rx =
                            watch_config_file(&cx.background_executor(), fs, abs_path.clone());

                        task_inventory.add_source(
                            TaskSourceKind::Worktree {
                                id: remote_worktree_id,
                                abs_path,
                                id_base: "local_debug_file_for_worktree".into(),
                            },
                            |tx, cx| {
                                StaticSource::new(TrackedFile::new(debug_task_file_rx, tx, cx))
                            },
                            cx,
                        );
                    }
                });
            } else if path.ends_with(local_vscode_launch_file_relative_path()) {
                // TODO: handle vscode launch file (.vscode/launch.json)
            }
        }

        if settings_contents.is_empty() {
            return;
        }

        let client = self.client.clone();
        cx.spawn(move |_, cx| async move {
            let settings_contents: Vec<(Arc<Path>, _)> =
                futures::future::join_all(settings_contents).await;
            cx.update(|cx| {
                cx.update_global::<SettingsStore, _>(|store, cx| {
                    for (directory, file_content) in settings_contents {
                        let file_content = file_content.and_then(|content| content.log_err());
                        store
                            .set_local_settings(
                                worktree_id.as_u64() as usize,
                                directory.clone(),
                                file_content.as_deref(),
                                cx,
                            )
                            .log_err();
                        if let Some(remote_id) = project_id {
                            client
                                .send(proto::UpdateWorktreeSettings {
                                    project_id: remote_id,
                                    worktree_id: remote_worktree_id.to_proto(),
                                    path: directory.to_string_lossy().into_owned(),
                                    content: file_content,
                                })
                                .log_err();
                        }
                    }
                });
            })
            .ok();
        })
        .detach();
    }

    pub fn set_active_path(&mut self, entry: Option<ProjectPath>, cx: &mut ModelContext<Self>) {
        let new_active_entry = entry.and_then(|project_path| {
            let worktree = self.worktree_for_id(project_path.worktree_id, cx)?;
            let entry = worktree.read(cx).entry_for_path(project_path.path)?;
            Some(entry.id)
        });
        if new_active_entry != self.active_entry {
            self.active_entry = new_active_entry;
            cx.emit(Event::ActiveEntryChanged(new_active_entry));
        }
    }

    pub fn language_servers_running_disk_based_diagnostics(
        &self,
    ) -> impl Iterator<Item = LanguageServerId> + '_ {
        self.language_server_statuses
            .iter()
            .filter_map(|(id, status)| {
                if status.has_pending_diagnostic_updates {
                    Some(*id)
                } else {
                    None
                }
            })
    }

    pub fn diagnostic_summary(&self, include_ignored: bool, cx: &AppContext) -> DiagnosticSummary {
        let mut summary = DiagnosticSummary::default();
        for (_, _, path_summary) in self.diagnostic_summaries(include_ignored, cx) {
            summary.error_count += path_summary.error_count;
            summary.warning_count += path_summary.warning_count;
        }
        summary
    }

    pub fn diagnostic_summaries<'a>(
        &'a self,
        include_ignored: bool,
        cx: &'a AppContext,
    ) -> impl Iterator<Item = (ProjectPath, LanguageServerId, DiagnosticSummary)> + 'a {
        self.visible_worktrees(cx)
            .filter_map(|worktree| {
                let worktree = worktree.read(cx);
                Some((worktree, self.diagnostic_summaries.get(&worktree.id())?))
            })
            .flat_map(move |(worktree, summaries)| {
                let worktree_id = worktree.id();
                summaries
                    .iter()
                    .filter(move |(path, _)| {
                        include_ignored
                            || worktree
                                .entry_for_path(path.as_ref())
                                .map_or(false, |entry| !entry.is_ignored)
                    })
                    .flat_map(move |(path, summaries)| {
                        summaries.iter().map(move |(server_id, summary)| {
                            (
                                ProjectPath {
                                    worktree_id,
                                    path: path.clone(),
                                },
                                *server_id,
                                *summary,
                            )
                        })
                    })
            })
    }

    pub fn disk_based_diagnostics_started(
        &mut self,
        language_server_id: LanguageServerId,
        cx: &mut ModelContext<Self>,
    ) {
        if let Some(language_server_status) =
            self.language_server_statuses.get_mut(&language_server_id)
        {
            language_server_status.has_pending_diagnostic_updates = true;
        }

        cx.emit(Event::DiskBasedDiagnosticsStarted { language_server_id });
        if self.is_local_or_ssh() {
            self.enqueue_buffer_ordered_message(BufferOrderedMessage::LanguageServerUpdate {
                language_server_id,
                message: proto::update_language_server::Variant::DiskBasedDiagnosticsUpdating(
                    Default::default(),
                ),
            })
            .ok();
        }
    }

    pub fn disk_based_diagnostics_finished(
        &mut self,
        language_server_id: LanguageServerId,
        cx: &mut ModelContext<Self>,
    ) {
        if let Some(language_server_status) =
            self.language_server_statuses.get_mut(&language_server_id)
        {
            language_server_status.has_pending_diagnostic_updates = false;
        }

        cx.emit(Event::DiskBasedDiagnosticsFinished { language_server_id });

        if self.is_local_or_ssh() {
            self.enqueue_buffer_ordered_message(BufferOrderedMessage::LanguageServerUpdate {
                language_server_id,
                message: proto::update_language_server::Variant::DiskBasedDiagnosticsUpdated(
                    Default::default(),
                ),
            })
            .ok();
        }
    }

    pub fn active_entry(&self) -> Option<ProjectEntryId> {
        self.active_entry
    }

    pub fn entry_for_path(&self, path: &ProjectPath, cx: &AppContext) -> Option<Entry> {
        self.worktree_for_id(path.worktree_id, cx)?
            .read(cx)
            .entry_for_path(&path.path)
            .cloned()
    }

    pub fn path_for_entry(&self, entry_id: ProjectEntryId, cx: &AppContext) -> Option<ProjectPath> {
        let worktree = self.worktree_for_entry(entry_id, cx)?;
        let worktree = worktree.read(cx);
        let worktree_id = worktree.id();
        let path = worktree.entry_for_id(entry_id)?.path.clone();
        Some(ProjectPath { worktree_id, path })
    }

    pub fn absolute_path(&self, project_path: &ProjectPath, cx: &AppContext) -> Option<PathBuf> {
        let workspace_root = self
            .worktree_for_id(project_path.worktree_id, cx)?
            .read(cx)
            .abs_path();
        let project_path = project_path.path.as_ref();

        Some(if project_path == Path::new("") {
            workspace_root.to_path_buf()
        } else {
            workspace_root.join(project_path)
        })
    }

    /// Attempts to find a `ProjectPath` corresponding to the given path. If the path
    /// is a *full path*, meaning it starts with the root name of a worktree, we'll locate
    /// it in that worktree. Otherwise, we'll attempt to find it as a relative path in
    /// the first visible worktree that has an entry for that relative path.
    ///
    /// We use this to resolve edit steps, when there's a chance an LLM may omit the workree
    /// root name from paths.
    ///
    /// # Arguments
    ///
    /// * `path` - A full path that starts with a worktree root name, or alternatively a
    ///            relative path within a visible worktree.
    /// * `cx` - A reference to the `AppContext`.
    ///
    /// # Returns
    ///
    /// Returns `Some(ProjectPath)` if a matching worktree is found, otherwise `None`.
    pub fn find_project_path(&self, path: &Path, cx: &AppContext) -> Option<ProjectPath> {
        let worktree_store = self.worktree_store.read(cx);

        for worktree in worktree_store.visible_worktrees(cx) {
            let worktree_root_name = worktree.read(cx).root_name();
            if let Ok(relative_path) = path.strip_prefix(worktree_root_name) {
                return Some(ProjectPath {
                    worktree_id: worktree.read(cx).id(),
                    path: relative_path.into(),
                });
            }
        }

        for worktree in worktree_store.visible_worktrees(cx) {
            let worktree = worktree.read(cx);
            if let Some(entry) = worktree.entry_for_path(path) {
                return Some(ProjectPath {
                    worktree_id: worktree.id(),
                    path: entry.path.clone(),
                });
            }
        }

        None
    }

    pub fn project_path_for_absolute_path(
        &self,
        abs_path: &Path,
        cx: &AppContext,
    ) -> Option<ProjectPath> {
        self.find_local_worktree(abs_path, cx)
            .map(|(worktree, relative_path)| ProjectPath {
                worktree_id: worktree.read(cx).id(),
                path: relative_path.into(),
            })
    }

    pub fn find_local_worktree(
        &self,
        abs_path: &Path,
        cx: &AppContext,
    ) -> Option<(Model<Worktree>, PathBuf)> {
        let trees = self.worktrees(cx);

        for tree in trees {
            if let Some(relative_path) = tree
                .read(cx)
                .as_local()
                .and_then(|t| abs_path.strip_prefix(t.abs_path()).ok())
            {
                return Some((tree.clone(), relative_path.into()));
            }
        }
        None
    }

    pub fn get_workspace_root(
        &self,
        project_path: &ProjectPath,
        cx: &AppContext,
    ) -> Option<PathBuf> {
        Some(
            self.worktree_for_id(project_path.worktree_id, cx)?
                .read(cx)
                .abs_path()
                .to_path_buf(),
        )
    }

    pub fn get_repo(
        &self,
        project_path: &ProjectPath,
        cx: &AppContext,
    ) -> Option<Arc<dyn GitRepository>> {
        self.worktree_for_id(project_path.worktree_id, cx)?
            .read(cx)
            .as_local()?
            .local_git_repo(&project_path.path)
    }

    pub fn get_first_worktree_root_repo(&self, cx: &AppContext) -> Option<Arc<dyn GitRepository>> {
        let worktree = self.visible_worktrees(cx).next()?.read(cx).as_local()?;
        let root_entry = worktree.root_git_entry()?;
        worktree.get_local_repo(&root_entry)?.repo().clone().into()
    }

    pub fn blame_buffer(
        &self,
        buffer: &Model<Buffer>,
        version: Option<clock::Global>,
        cx: &AppContext,
    ) -> Task<Result<Blame>> {
        self.buffer_store.read(cx).blame_buffer(buffer, version, cx)
    }

    // RPC message handlers

    async fn handle_multi_lsp_query(
        project: Model<Self>,
        envelope: TypedEnvelope<proto::MultiLspQuery>,
        mut cx: AsyncAppContext,
    ) -> Result<proto::MultiLspQueryResponse> {
        let sender_id = envelope.original_sender_id()?;
        let buffer_id = BufferId::new(envelope.payload.buffer_id)?;
        let version = deserialize_version(&envelope.payload.version);
        let buffer = project.update(&mut cx, |project, cx| {
            project.buffer_store.read(cx).get_existing(buffer_id)
        })??;
        buffer
            .update(&mut cx, |buffer, _| {
                buffer.wait_for_version(version.clone())
            })?
            .await?;
        let buffer_version = buffer.update(&mut cx, |buffer, _| buffer.version())?;
        match envelope
            .payload
            .strategy
            .context("invalid request without the strategy")?
        {
            proto::multi_lsp_query::Strategy::All(_) => {
                // currently, there's only one multiple language servers query strategy,
                // so just ensure it's specified correctly
            }
        }
        match envelope.payload.request {
            Some(proto::multi_lsp_query::Request::GetHover(get_hover)) => {
                let get_hover =
                    GetHover::from_proto(get_hover, project.clone(), buffer.clone(), cx.clone())
                        .await?;
                let all_hovers = project
                    .update(&mut cx, |project, cx| {
                        project.request_multiple_lsp_locally(
                            &buffer,
                            Some(get_hover.position),
                            get_hover,
                            cx,
                        )
                    })?
                    .await
                    .into_iter()
                    .filter_map(|hover| remove_empty_hover_blocks(hover?));
                project.update(&mut cx, |project, cx| proto::MultiLspQueryResponse {
                    responses: all_hovers
                        .map(|hover| proto::LspResponse {
                            response: Some(proto::lsp_response::Response::GetHoverResponse(
                                GetHover::response_to_proto(
                                    Some(hover),
                                    project,
                                    sender_id,
                                    &buffer_version,
                                    cx,
                                ),
                            )),
                        })
                        .collect(),
                })
            }
            Some(proto::multi_lsp_query::Request::GetCodeActions(get_code_actions)) => {
                let get_code_actions = GetCodeActions::from_proto(
                    get_code_actions,
                    project.clone(),
                    buffer.clone(),
                    cx.clone(),
                )
                .await?;

                let all_actions = project
                    .update(&mut cx, |project, cx| {
                        project.request_multiple_lsp_locally(
                            &buffer,
                            Some(get_code_actions.range.start),
                            get_code_actions,
                            cx,
                        )
                    })?
                    .await
                    .into_iter();

                project.update(&mut cx, |project, cx| proto::MultiLspQueryResponse {
                    responses: all_actions
                        .map(|code_actions| proto::LspResponse {
                            response: Some(proto::lsp_response::Response::GetCodeActionsResponse(
                                GetCodeActions::response_to_proto(
                                    code_actions,
                                    project,
                                    sender_id,
                                    &buffer_version,
                                    cx,
                                ),
                            )),
                        })
                        .collect(),
                })
            }
            Some(proto::multi_lsp_query::Request::GetSignatureHelp(get_signature_help)) => {
                let get_signature_help = GetSignatureHelp::from_proto(
                    get_signature_help,
                    project.clone(),
                    buffer.clone(),
                    cx.clone(),
                )
                .await?;

                let all_signatures = project
                    .update(&mut cx, |project, cx| {
                        project.request_multiple_lsp_locally(
                            &buffer,
                            Some(get_signature_help.position),
                            get_signature_help,
                            cx,
                        )
                    })?
                    .await
                    .into_iter();

                project.update(&mut cx, |project, cx| proto::MultiLspQueryResponse {
                    responses: all_signatures
                        .map(|signature_help| proto::LspResponse {
                            response: Some(
                                proto::lsp_response::Response::GetSignatureHelpResponse(
                                    GetSignatureHelp::response_to_proto(
                                        signature_help,
                                        project,
                                        sender_id,
                                        &buffer_version,
                                        cx,
                                    ),
                                ),
                            ),
                        })
                        .collect(),
                })
            }
            None => anyhow::bail!("empty multi lsp query request"),
        }
    }

    async fn handle_unshare_project(
        this: Model<Self>,
        _: TypedEnvelope<proto::UnshareProject>,
        mut cx: AsyncAppContext,
    ) -> Result<()> {
        this.update(&mut cx, |this, cx| {
            if this.is_local_or_ssh() {
                this.unshare(cx)?;
            } else {
                this.disconnected_from_host(cx);
            }
            Ok(())
        })?
    }

    async fn handle_add_collaborator(
        this: Model<Self>,
        mut envelope: TypedEnvelope<proto::AddProjectCollaborator>,
        mut cx: AsyncAppContext,
    ) -> Result<()> {
        let collaborator = envelope
            .payload
            .collaborator
            .take()
            .ok_or_else(|| anyhow!("empty collaborator"))?;

        let collaborator = Collaborator::from_proto(collaborator)?;
        this.update(&mut cx, |this, cx| {
            this.shared_buffers.remove(&collaborator.peer_id);
            cx.emit(Event::CollaboratorJoined(collaborator.peer_id));
            this.collaborators
                .insert(collaborator.peer_id, collaborator);
            cx.notify();
        })?;

        Ok(())
    }

    async fn handle_update_project_collaborator(
        this: Model<Self>,
        envelope: TypedEnvelope<proto::UpdateProjectCollaborator>,
        mut cx: AsyncAppContext,
    ) -> Result<()> {
        let old_peer_id = envelope
            .payload
            .old_peer_id
            .ok_or_else(|| anyhow!("missing old peer id"))?;
        let new_peer_id = envelope
            .payload
            .new_peer_id
            .ok_or_else(|| anyhow!("missing new peer id"))?;
        this.update(&mut cx, |this, cx| {
            let collaborator = this
                .collaborators
                .remove(&old_peer_id)
                .ok_or_else(|| anyhow!("received UpdateProjectCollaborator for unknown peer"))?;
            let is_host = collaborator.replica_id == 0;
            this.collaborators.insert(new_peer_id, collaborator);

            let buffers = this.shared_buffers.remove(&old_peer_id);
            log::info!(
                "peer {} became {}. moving buffers {:?}",
                old_peer_id,
                new_peer_id,
                &buffers
            );
            if let Some(buffers) = buffers {
                this.shared_buffers.insert(new_peer_id, buffers);
            }

            if is_host {
                this.buffer_store
                    .update(cx, |buffer_store, _| buffer_store.discard_incomplete());
                this.enqueue_buffer_ordered_message(BufferOrderedMessage::Resync)
                    .unwrap();
                cx.emit(Event::HostReshared);
            }

            cx.emit(Event::CollaboratorUpdated {
                old_peer_id,
                new_peer_id,
            });
            cx.notify();
            Ok(())
        })?
    }

    async fn handle_remove_collaborator(
        this: Model<Self>,
        envelope: TypedEnvelope<proto::RemoveProjectCollaborator>,
        mut cx: AsyncAppContext,
    ) -> Result<()> {
        this.update(&mut cx, |this, cx| {
            let peer_id = envelope
                .payload
                .peer_id
                .ok_or_else(|| anyhow!("invalid peer id"))?;
            let replica_id = this
                .collaborators
                .remove(&peer_id)
                .ok_or_else(|| anyhow!("unknown peer {:?}", peer_id))?
                .replica_id;
            this.buffer_store.update(cx, |buffer_store, cx| {
                for buffer in buffer_store.buffers() {
                    buffer.update(cx, |buffer, cx| buffer.remove_peer(replica_id, cx));
                }
            });
            this.shared_buffers.remove(&peer_id);

            cx.emit(Event::CollaboratorLeft(peer_id));
            cx.notify();
            Ok(())
        })?
    }

    async fn handle_update_project(
        this: Model<Self>,
        envelope: TypedEnvelope<proto::UpdateProject>,
        mut cx: AsyncAppContext,
    ) -> Result<()> {
        this.update(&mut cx, |this, cx| {
            // Don't handle messages that were sent before the response to us joining the project
            if envelope.message_id > this.join_project_response_message_id {
                this.set_worktrees_from_proto(envelope.payload.worktrees, cx)?;
            }
            Ok(())
        })?
    }

    async fn handle_update_worktree(
        this: Model<Self>,
        envelope: TypedEnvelope<proto::UpdateWorktree>,
        mut cx: AsyncAppContext,
    ) -> Result<()> {
        this.update(&mut cx, |this, cx| {
            let worktree_id = WorktreeId::from_proto(envelope.payload.worktree_id);
            if let Some(worktree) = this.worktree_for_id(worktree_id, cx) {
                worktree.update(cx, |worktree, _| {
                    let worktree = worktree.as_remote_mut().unwrap();
                    worktree.update_from_remote(envelope.payload);
                });
            }
            Ok(())
        })?
    }

    async fn handle_update_worktree_settings(
        this: Model<Self>,
        envelope: TypedEnvelope<proto::UpdateWorktreeSettings>,
        mut cx: AsyncAppContext,
    ) -> Result<()> {
        this.update(&mut cx, |this, cx| {
            let worktree_id = WorktreeId::from_proto(envelope.payload.worktree_id);
            if let Some(worktree) = this.worktree_for_id(worktree_id, cx) {
                cx.update_global::<SettingsStore, _>(|store, cx| {
                    store
                        .set_local_settings(
                            worktree.entity_id().as_u64() as usize,
                            PathBuf::from(&envelope.payload.path).into(),
                            envelope.payload.content.as_deref(),
                            cx,
                        )
                        .log_err();
                });
            }
            Ok(())
        })?
    }

    async fn handle_update_diagnostic_summary(
        this: Model<Self>,
        envelope: TypedEnvelope<proto::UpdateDiagnosticSummary>,
        mut cx: AsyncAppContext,
    ) -> Result<()> {
        this.update(&mut cx, |this, cx| {
            let worktree_id = WorktreeId::from_proto(envelope.payload.worktree_id);
            if let Some(message) = envelope.payload.summary {
                let project_path = ProjectPath {
                    worktree_id,
                    path: Path::new(&message.path).into(),
                };
                let path = project_path.path.clone();
                let server_id = LanguageServerId(message.language_server_id as usize);
                let summary = DiagnosticSummary {
                    error_count: message.error_count as usize,
                    warning_count: message.warning_count as usize,
                };

                if summary.is_empty() {
                    if let Some(worktree_summaries) =
                        this.diagnostic_summaries.get_mut(&worktree_id)
                    {
                        if let Some(summaries) = worktree_summaries.get_mut(&path) {
                            summaries.remove(&server_id);
                            if summaries.is_empty() {
                                worktree_summaries.remove(&path);
                            }
                        }
                    }
                } else {
                    this.diagnostic_summaries
                        .entry(worktree_id)
                        .or_default()
                        .entry(path)
                        .or_default()
                        .insert(server_id, summary);
                }
                cx.emit(Event::DiagnosticsUpdated {
                    language_server_id: LanguageServerId(message.language_server_id as usize),
                    path: project_path,
                });
            }
            Ok(())
        })?
    }

    async fn handle_start_language_server(
        this: Model<Self>,
        envelope: TypedEnvelope<proto::StartLanguageServer>,
        mut cx: AsyncAppContext,
    ) -> Result<()> {
        let server = envelope
            .payload
            .server
            .ok_or_else(|| anyhow!("invalid server"))?;
        this.update(&mut cx, |this, cx| {
            this.language_server_statuses.insert(
                LanguageServerId(server.id as usize),
                LanguageServerStatus {
                    name: server.name,
                    pending_work: Default::default(),
                    has_pending_diagnostic_updates: false,
                    progress_tokens: Default::default(),
                },
            );
            cx.notify();
        })?;
        Ok(())
    }

    async fn handle_update_language_server(
        this: Model<Self>,
        envelope: TypedEnvelope<proto::UpdateLanguageServer>,
        mut cx: AsyncAppContext,
    ) -> Result<()> {
        this.update(&mut cx, |this, cx| {
            let language_server_id = LanguageServerId(envelope.payload.language_server_id as usize);

            match envelope
                .payload
                .variant
                .ok_or_else(|| anyhow!("invalid variant"))?
            {
                proto::update_language_server::Variant::WorkStart(payload) => {
                    this.on_lsp_work_start(
                        language_server_id,
                        payload.token,
                        LanguageServerProgress {
                            title: payload.title,
                            is_disk_based_diagnostics_progress: false,
                            is_cancellable: false,
                            message: payload.message,
                            percentage: payload.percentage.map(|p| p as usize),
                            last_update_at: cx.background_executor().now(),
                        },
                        cx,
                    );
                }

                proto::update_language_server::Variant::WorkProgress(payload) => {
                    this.on_lsp_work_progress(
                        language_server_id,
                        payload.token,
                        LanguageServerProgress {
                            title: None,
                            is_disk_based_diagnostics_progress: false,
                            is_cancellable: false,
                            message: payload.message,
                            percentage: payload.percentage.map(|p| p as usize),
                            last_update_at: cx.background_executor().now(),
                        },
                        cx,
                    );
                }

                proto::update_language_server::Variant::WorkEnd(payload) => {
                    this.on_lsp_work_end(language_server_id, payload.token, cx);
                }

                proto::update_language_server::Variant::DiskBasedDiagnosticsUpdating(_) => {
                    this.disk_based_diagnostics_started(language_server_id, cx);
                }

                proto::update_language_server::Variant::DiskBasedDiagnosticsUpdated(_) => {
                    this.disk_based_diagnostics_finished(language_server_id, cx)
                }
            }

            Ok(())
        })?
    }

    async fn handle_update_buffer(
        this: Model<Self>,
        envelope: TypedEnvelope<proto::UpdateBuffer>,
        cx: AsyncAppContext,
    ) -> Result<proto::Ack> {
        let buffer_store = this.read_with(&cx, |this, cx| {
            if let Some(ssh) = &this.ssh_session {
                let mut payload = envelope.payload.clone();
                payload.project_id = 0;
                cx.background_executor()
                    .spawn(ssh.request(payload))
                    .detach_and_log_err(cx);
            }
            this.buffer_store.clone()
        })?;
        BufferStore::handle_update_buffer(buffer_store, envelope, cx).await
    }

    fn retain_remotely_created_buffers(&mut self) -> RemotelyCreatedBufferGuard {
        self.remotely_created_buffers.lock().retain_count += 1;
        RemotelyCreatedBufferGuard {
            remote_buffers: Arc::downgrade(&self.remotely_created_buffers),
        }
    }

    async fn handle_create_buffer_for_peer(
        this: Model<Self>,
        envelope: TypedEnvelope<proto::CreateBufferForPeer>,
        mut cx: AsyncAppContext,
    ) -> Result<()> {
        this.update(&mut cx, |this, cx| {
            this.buffer_store.update(cx, |buffer_store, cx| {
                buffer_store.handle_create_buffer_for_peer(
                    envelope,
                    this.replica_id(),
                    this.capability(),
                    cx,
                )
            })
        })?
    }

    async fn handle_reload_buffers(
        this: Model<Self>,
        envelope: TypedEnvelope<proto::ReloadBuffers>,
        mut cx: AsyncAppContext,
    ) -> Result<proto::ReloadBuffersResponse> {
        let sender_id = envelope.original_sender_id()?;
        let reload = this.update(&mut cx, |this, cx| {
            let mut buffers = HashSet::default();
            for buffer_id in &envelope.payload.buffer_ids {
                let buffer_id = BufferId::new(*buffer_id)?;
                buffers.insert(this.buffer_store.read(cx).get_existing(buffer_id)?);
            }
            Ok::<_, anyhow::Error>(this.reload_buffers(buffers, false, cx))
        })??;

        let project_transaction = reload.await?;
        let project_transaction = this.update(&mut cx, |this, cx| {
            this.serialize_project_transaction_for_peer(project_transaction, sender_id, cx)
        })?;
        Ok(proto::ReloadBuffersResponse {
            transaction: Some(project_transaction),
        })
    }

    async fn handle_synchronize_buffers(
        this: Model<Self>,
        envelope: TypedEnvelope<proto::SynchronizeBuffers>,
        mut cx: AsyncAppContext,
    ) -> Result<proto::SynchronizeBuffersResponse> {
        let project_id = envelope.payload.project_id;
        let mut response = proto::SynchronizeBuffersResponse {
            buffers: Default::default(),
        };

        this.update(&mut cx, |this, cx| {
            let Some(guest_id) = envelope.original_sender_id else {
                error!("missing original_sender_id on SynchronizeBuffers request");
                bail!("missing original_sender_id on SynchronizeBuffers request");
            };

            this.shared_buffers.entry(guest_id).or_default().clear();
            for buffer in envelope.payload.buffers {
                let buffer_id = BufferId::new(buffer.id)?;
                let remote_version = language::proto::deserialize_version(&buffer.version);
                if let Some(buffer) = this.buffer_for_id(buffer_id, cx) {
                    this.shared_buffers
                        .entry(guest_id)
                        .or_default()
                        .insert(buffer_id);

                    let buffer = buffer.read(cx);
                    response.buffers.push(proto::BufferVersion {
                        id: buffer_id.into(),
                        version: language::proto::serialize_version(&buffer.version),
                    });

                    let operations = buffer.serialize_ops(Some(remote_version), cx);
                    let client = this.client.clone();
                    if let Some(file) = buffer.file() {
                        client
                            .send(proto::UpdateBufferFile {
                                project_id,
                                buffer_id: buffer_id.into(),
                                file: Some(file.to_proto(cx)),
                            })
                            .log_err();
                    }

                    client
                        .send(proto::UpdateDiffBase {
                            project_id,
                            buffer_id: buffer_id.into(),
                            diff_base: buffer.diff_base().map(ToString::to_string),
                        })
                        .log_err();

                    client
                        .send(proto::BufferReloaded {
                            project_id,
                            buffer_id: buffer_id.into(),
                            version: language::proto::serialize_version(buffer.saved_version()),
                            mtime: buffer.saved_mtime().map(|time| time.into()),
                            line_ending: language::proto::serialize_line_ending(
                                buffer.line_ending(),
                            ) as i32,
                        })
                        .log_err();

                    cx.background_executor()
                        .spawn(
                            async move {
                                let operations = operations.await;
                                for chunk in split_operations(operations) {
                                    client
                                        .request(proto::UpdateBuffer {
                                            project_id,
                                            buffer_id: buffer_id.into(),
                                            operations: chunk,
                                        })
                                        .await?;
                                }
                                anyhow::Ok(())
                            }
                            .log_err(),
                        )
                        .detach();
                }
            }
            Ok(())
        })??;

        Ok(response)
    }

    async fn handle_format_buffers(
        this: Model<Self>,
        envelope: TypedEnvelope<proto::FormatBuffers>,
        mut cx: AsyncAppContext,
    ) -> Result<proto::FormatBuffersResponse> {
        let sender_id = envelope.original_sender_id()?;
        let format = this.update(&mut cx, |this, cx| {
            let mut buffers = HashSet::default();
            for buffer_id in &envelope.payload.buffer_ids {
                let buffer_id = BufferId::new(*buffer_id)?;
                buffers.insert(this.buffer_store.read(cx).get_existing(buffer_id)?);
            }
            let trigger = FormatTrigger::from_proto(envelope.payload.trigger);
            Ok::<_, anyhow::Error>(this.format(buffers, false, trigger, cx))
        })??;

        let project_transaction = format.await?;
        let project_transaction = this.update(&mut cx, |this, cx| {
            this.serialize_project_transaction_for_peer(project_transaction, sender_id, cx)
        })?;
        Ok(proto::FormatBuffersResponse {
            transaction: Some(project_transaction),
        })
    }

    async fn handle_apply_additional_edits_for_completion(
        this: Model<Self>,
        envelope: TypedEnvelope<proto::ApplyCompletionAdditionalEdits>,
        mut cx: AsyncAppContext,
    ) -> Result<proto::ApplyCompletionAdditionalEditsResponse> {
        let (buffer, completion) = this.update(&mut cx, |this, cx| {
            let buffer_id = BufferId::new(envelope.payload.buffer_id)?;
            let buffer = this.buffer_store.read(cx).get_existing(buffer_id)?;
            let completion = Self::deserialize_completion(
                envelope
                    .payload
                    .completion
                    .ok_or_else(|| anyhow!("invalid completion"))?,
            )?;
            anyhow::Ok((buffer, completion))
        })??;

        let apply_additional_edits = this.update(&mut cx, |this, cx| {
            this.apply_additional_edits_for_completion(
                buffer,
                Completion {
                    old_range: completion.old_range,
                    new_text: completion.new_text,
                    lsp_completion: completion.lsp_completion,
                    server_id: completion.server_id,
                    documentation: None,
                    label: CodeLabel {
                        text: Default::default(),
                        runs: Default::default(),
                        filter_range: Default::default(),
                    },
                    confirm: None,
                },
                false,
                cx,
            )
        })?;

        Ok(proto::ApplyCompletionAdditionalEditsResponse {
            transaction: apply_additional_edits
                .await?
                .as_ref()
                .map(language::proto::serialize_transaction),
        })
    }

    async fn handle_resolve_completion_documentation(
        this: Model<Self>,
        envelope: TypedEnvelope<proto::ResolveCompletionDocumentation>,
        mut cx: AsyncAppContext,
    ) -> Result<proto::ResolveCompletionDocumentationResponse> {
        let lsp_completion = serde_json::from_slice(&envelope.payload.lsp_completion)?;

        let completion = this
            .read_with(&mut cx, |this, _| {
                let id = LanguageServerId(envelope.payload.language_server_id as usize);
                let Some(server) = this.language_server_for_id(id) else {
                    return Err(anyhow!("No language server {id}"));
                };

                Ok(server.request::<lsp::request::ResolveCompletionItem>(lsp_completion))
            })??
            .await?;

        let mut documentation_is_markdown = false;
        let documentation = match completion.documentation {
            Some(lsp::Documentation::String(text)) => text,

            Some(lsp::Documentation::MarkupContent(lsp::MarkupContent { kind, value })) => {
                documentation_is_markdown = kind == lsp::MarkupKind::Markdown;
                value
            }

            _ => String::new(),
        };

        // If we have a new buffer_id, that means we're talking to a new client
        // and want to check for new text_edits in the completion too.
        let mut old_start = None;
        let mut old_end = None;
        let mut new_text = String::default();
        if let Ok(buffer_id) = BufferId::new(envelope.payload.buffer_id) {
            let buffer_snapshot = this.update(&mut cx, |this, cx| {
                let buffer = this.buffer_store.read(cx).get_existing(buffer_id)?;
                anyhow::Ok(buffer.read(cx).snapshot())
            })??;

            if let Some(text_edit) = completion.text_edit.as_ref() {
                let edit = parse_completion_text_edit(text_edit, &buffer_snapshot);

                if let Some((old_range, mut text_edit_new_text)) = edit {
                    LineEnding::normalize(&mut text_edit_new_text);

                    new_text = text_edit_new_text;
                    old_start = Some(serialize_anchor(&old_range.start));
                    old_end = Some(serialize_anchor(&old_range.end));
                }
            }
        }

        Ok(proto::ResolveCompletionDocumentationResponse {
            documentation,
            documentation_is_markdown,
            old_start,
            old_end,
            new_text,
        })
    }

    async fn handle_apply_code_action(
        this: Model<Self>,
        envelope: TypedEnvelope<proto::ApplyCodeAction>,
        mut cx: AsyncAppContext,
    ) -> Result<proto::ApplyCodeActionResponse> {
        let sender_id = envelope.original_sender_id()?;
        let action = Self::deserialize_code_action(
            envelope
                .payload
                .action
                .ok_or_else(|| anyhow!("invalid action"))?,
        )?;
        let apply_code_action = this.update(&mut cx, |this, cx| {
            let buffer_id = BufferId::new(envelope.payload.buffer_id)?;
            let buffer = this.buffer_store.read(cx).get_existing(buffer_id)?;
            anyhow::Ok(this.apply_code_action(buffer, action, false, cx))
        })??;

        let project_transaction = apply_code_action.await?;
        let project_transaction = this.update(&mut cx, |this, cx| {
            this.serialize_project_transaction_for_peer(project_transaction, sender_id, cx)
        })?;
        Ok(proto::ApplyCodeActionResponse {
            transaction: Some(project_transaction),
        })
    }

    async fn handle_on_type_formatting(
        this: Model<Self>,
        envelope: TypedEnvelope<proto::OnTypeFormatting>,
        mut cx: AsyncAppContext,
    ) -> Result<proto::OnTypeFormattingResponse> {
        let on_type_formatting = this.update(&mut cx, |this, cx| {
            let buffer_id = BufferId::new(envelope.payload.buffer_id)?;
            let buffer = this.buffer_store.read(cx).get_existing(buffer_id)?;
            let position = envelope
                .payload
                .position
                .and_then(deserialize_anchor)
                .ok_or_else(|| anyhow!("invalid position"))?;
            Ok::<_, anyhow::Error>(this.apply_on_type_formatting(
                buffer,
                position,
                envelope.payload.trigger.clone(),
                cx,
            ))
        })??;

        let transaction = on_type_formatting
            .await?
            .as_ref()
            .map(language::proto::serialize_transaction);
        Ok(proto::OnTypeFormattingResponse { transaction })
    }

    async fn handle_inlay_hints(
        this: Model<Self>,
        envelope: TypedEnvelope<proto::InlayHints>,
        mut cx: AsyncAppContext,
    ) -> Result<proto::InlayHintsResponse> {
        let sender_id = envelope.original_sender_id()?;
        let buffer_id = BufferId::new(envelope.payload.buffer_id)?;
        let buffer = this.update(&mut cx, |this, cx| {
            this.buffer_store.read(cx).get_existing(buffer_id)
        })??;
        buffer
            .update(&mut cx, |buffer, _| {
                buffer.wait_for_version(deserialize_version(&envelope.payload.version))
            })?
            .await
            .with_context(|| format!("waiting for version for buffer {}", buffer.entity_id()))?;

        let start = envelope
            .payload
            .start
            .and_then(deserialize_anchor)
            .context("missing range start")?;
        let end = envelope
            .payload
            .end
            .and_then(deserialize_anchor)
            .context("missing range end")?;
        let buffer_hints = this
            .update(&mut cx, |project, cx| {
                project.inlay_hints(buffer.clone(), start..end, cx)
            })?
            .await
            .context("inlay hints fetch")?;

        this.update(&mut cx, |project, cx| {
            InlayHints::response_to_proto(
                buffer_hints,
                project,
                sender_id,
                &buffer.read(cx).version(),
                cx,
            )
        })
    }

    async fn handle_resolve_inlay_hint(
        this: Model<Self>,
        envelope: TypedEnvelope<proto::ResolveInlayHint>,
        mut cx: AsyncAppContext,
    ) -> Result<proto::ResolveInlayHintResponse> {
        let proto_hint = envelope
            .payload
            .hint
            .expect("incorrect protobuf resolve inlay hint message: missing the inlay hint");
        let hint = InlayHints::proto_to_project_hint(proto_hint)
            .context("resolved proto inlay hint conversion")?;
        let buffer = this.update(&mut cx, |this, cx| {
            let buffer_id = BufferId::new(envelope.payload.buffer_id)?;
            this.buffer_store.read(cx).get_existing(buffer_id)
        })??;
        let response_hint = this
            .update(&mut cx, |project, cx| {
                project.resolve_inlay_hint(
                    hint,
                    buffer,
                    LanguageServerId(envelope.payload.language_server_id as usize),
                    cx,
                )
            })?
            .await
            .context("inlay hints fetch")?;
        Ok(proto::ResolveInlayHintResponse {
            hint: Some(InlayHints::project_to_proto_hint(response_hint)),
        })
    }

    async fn handle_task_context_for_location(
        project: Model<Self>,
        envelope: TypedEnvelope<proto::TaskContextForLocation>,
        mut cx: AsyncAppContext,
    ) -> Result<proto::TaskContext> {
        let location = envelope
            .payload
            .location
            .context("no location given for task context handling")?;
        let location = cx
            .update(|cx| deserialize_location(&project, location, cx))?
            .await?;
        let context_task = project.update(&mut cx, |project, cx| {
            let captured_variables = {
                let mut variables = TaskVariables::default();
                for range in location
                    .buffer
                    .read(cx)
                    .snapshot()
                    .runnable_ranges(location.range.clone())
                {
                    for (capture_name, value) in range.extra_captures {
                        variables.insert(VariableName::Custom(capture_name.into()), value);
                    }
                }
                variables
            };
            project.task_context_for_location(captured_variables, location, cx)
        })?;
        let task_context = context_task.await.unwrap_or_default();
        Ok(proto::TaskContext {
            project_env: task_context.project_env.into_iter().collect(),
            cwd: task_context
                .cwd
                .map(|cwd| cwd.to_string_lossy().to_string()),
            task_variables: task_context
                .task_variables
                .into_iter()
                .map(|(variable_name, variable_value)| (variable_name.to_string(), variable_value))
                .collect(),
        })
    }

    async fn handle_task_templates(
        project: Model<Self>,
        envelope: TypedEnvelope<proto::TaskTemplates>,
        mut cx: AsyncAppContext,
    ) -> Result<proto::TaskTemplatesResponse> {
        let worktree = envelope.payload.worktree_id.map(WorktreeId::from_proto);
        let location = match envelope.payload.location {
            Some(location) => Some(
                cx.update(|cx| deserialize_location(&project, location, cx))?
                    .await
                    .context("task templates request location deserializing")?,
            ),
            None => None,
        };

        let templates = project
            .update(&mut cx, |project, cx| {
                project.task_templates(worktree, location, cx)
            })?
            .await
            .context("receiving task templates")?
            .into_iter()
            .map(|(kind, template)| {
                let kind = Some(match kind {
                    TaskSourceKind::UserInput => proto::task_source_kind::Kind::UserInput(
                        proto::task_source_kind::UserInput {},
                    ),
                    TaskSourceKind::Worktree {
                        id,
                        abs_path,
                        id_base,
                    } => {
                        proto::task_source_kind::Kind::Worktree(proto::task_source_kind::Worktree {
                            id: id.to_proto(),
                            abs_path: abs_path.to_string_lossy().to_string(),
                            id_base: id_base.to_string(),
                        })
                    }
                    TaskSourceKind::AbsPath { id_base, abs_path } => {
                        proto::task_source_kind::Kind::AbsPath(proto::task_source_kind::AbsPath {
                            abs_path: abs_path.to_string_lossy().to_string(),
                            id_base: id_base.to_string(),
                        })
                    }
                    TaskSourceKind::Language { name } => {
                        proto::task_source_kind::Kind::Language(proto::task_source_kind::Language {
                            name: name.to_string(),
                        })
                    }
                });
                let kind = Some(proto::TaskSourceKind { kind });
                let template = Some(proto::TaskTemplate {
                    label: template.label,
                    command: template.command,
                    args: template.args,
                    env: template.env.into_iter().collect(),
                    cwd: template.cwd,
                    use_new_terminal: template.use_new_terminal,
                    allow_concurrent_runs: template.allow_concurrent_runs,
                    reveal: match template.reveal {
                        RevealStrategy::Always => proto::RevealStrategy::RevealAlways as i32,
                        RevealStrategy::Never => proto::RevealStrategy::RevealNever as i32,
                    },
                    hide: match template.hide {
                        HideStrategy::Always => proto::HideStrategy::HideAlways as i32,
                        HideStrategy::Never => proto::HideStrategy::HideNever as i32,
                        HideStrategy::OnSuccess => proto::HideStrategy::HideOnSuccess as i32,
                    },
                    shell: Some(proto::Shell {
                        shell_type: Some(match template.shell {
                            Shell::System => proto::shell::ShellType::System(proto::System {}),
                            Shell::Program(program) => proto::shell::ShellType::Program(program),
                            Shell::WithArguments { program, args } => {
                                proto::shell::ShellType::WithArguments(
                                    proto::shell::WithArguments { program, args },
                                )
                            }
                        }),
                    }),
                    tags: template.tags,
                });
                proto::TemplatePair { kind, template }
            })
            .collect();

        Ok(proto::TaskTemplatesResponse { templates })
    }

    async fn try_resolve_code_action(
        lang_server: &LanguageServer,
        action: &mut CodeAction,
    ) -> anyhow::Result<()> {
        if GetCodeActions::can_resolve_actions(&lang_server.capabilities()) {
            if action.lsp_action.data.is_some()
                && (action.lsp_action.command.is_none() || action.lsp_action.edit.is_none())
            {
                action.lsp_action = lang_server
                    .request::<lsp::request::CodeActionResolveRequest>(action.lsp_action.clone())
                    .await?;
            }
        }

        anyhow::Ok(())
    }

    async fn execute_code_actions_on_servers(
        project: &WeakModel<Project>,
        adapters_and_servers: &Vec<(Arc<CachedLspAdapter>, Arc<LanguageServer>)>,
        code_actions: Vec<lsp::CodeActionKind>,
        buffer: &Model<Buffer>,
        push_to_history: bool,
        project_transaction: &mut ProjectTransaction,
        cx: &mut AsyncAppContext,
    ) -> Result<(), anyhow::Error> {
        for (lsp_adapter, language_server) in adapters_and_servers.iter() {
            let code_actions = code_actions.clone();

            let actions = project
                .update(cx, move |this, cx| {
                    let request = GetCodeActions {
                        range: text::Anchor::MIN..text::Anchor::MAX,
                        kinds: Some(code_actions),
                    };
                    let server = LanguageServerToQuery::Other(language_server.server_id());
                    this.request_lsp(buffer.clone(), server, request, cx)
                })?
                .await?;

            for mut action in actions {
                Self::try_resolve_code_action(&language_server, &mut action)
                    .await
                    .context("resolving a formatting code action")?;

                if let Some(edit) = action.lsp_action.edit {
                    if edit.changes.is_none() && edit.document_changes.is_none() {
                        continue;
                    }

                    let new = Self::deserialize_workspace_edit(
                        project
                            .upgrade()
                            .ok_or_else(|| anyhow!("project dropped"))?,
                        edit,
                        push_to_history,
                        lsp_adapter.clone(),
                        language_server.clone(),
                        cx,
                    )
                    .await?;
                    project_transaction.0.extend(new.0);
                }

                if let Some(command) = action.lsp_action.command {
                    project.update(cx, |this, _| {
                        this.last_workspace_edits_by_language_server
                            .remove(&language_server.server_id());
                    })?;

                    language_server
                        .request::<lsp::request::ExecuteCommand>(lsp::ExecuteCommandParams {
                            command: command.command,
                            arguments: command.arguments.unwrap_or_default(),
                            ..Default::default()
                        })
                        .await?;

                    project.update(cx, |this, _| {
                        project_transaction.0.extend(
                            this.last_workspace_edits_by_language_server
                                .remove(&language_server.server_id())
                                .unwrap_or_default()
                                .0,
                        )
                    })?;
                }
            }
        }

        Ok(())
    }

    async fn handle_refresh_inlay_hints(
        this: Model<Self>,
        _: TypedEnvelope<proto::RefreshInlayHints>,
        mut cx: AsyncAppContext,
    ) -> Result<proto::Ack> {
        this.update(&mut cx, |_, cx| {
            cx.emit(Event::RefreshInlayHints);
        })?;
        Ok(proto::Ack {})
    }

    async fn handle_lsp_command<T: LspCommand>(
        this: Model<Self>,
        envelope: TypedEnvelope<T::ProtoRequest>,
        mut cx: AsyncAppContext,
    ) -> Result<<T::ProtoRequest as proto::RequestMessage>::Response>
    where
        <T::LspRequest as lsp::request::Request>::Params: Send,
        <T::LspRequest as lsp::request::Request>::Result: Send,
    {
        let sender_id = envelope.original_sender_id()?;
        let buffer_id = T::buffer_id_from_proto(&envelope.payload)?;
        let buffer_handle = this.update(&mut cx, |this, cx| {
            this.buffer_store.read(cx).get_existing(buffer_id)
        })??;
        let request = T::from_proto(
            envelope.payload,
            this.clone(),
            buffer_handle.clone(),
            cx.clone(),
        )
        .await?;
        let response = this
            .update(&mut cx, |this, cx| {
                this.request_lsp(
                    buffer_handle.clone(),
                    LanguageServerToQuery::Primary,
                    request,
                    cx,
                )
            })?
            .await?;
        this.update(&mut cx, |this, cx| {
            Ok(T::response_to_proto(
                response,
                this,
                sender_id,
                &buffer_handle.read(cx).version(),
                cx,
            ))
        })?
    }

    async fn handle_get_project_symbols(
        this: Model<Self>,
        envelope: TypedEnvelope<proto::GetProjectSymbols>,
        mut cx: AsyncAppContext,
    ) -> Result<proto::GetProjectSymbolsResponse> {
        let symbols = this
            .update(&mut cx, |this, cx| {
                this.symbols(&envelope.payload.query, cx)
            })?
            .await?;

        Ok(proto::GetProjectSymbolsResponse {
            symbols: symbols.iter().map(serialize_symbol).collect(),
        })
    }

    async fn handle_search_project(
        this: Model<Self>,
        envelope: TypedEnvelope<proto::SearchProject>,
        mut cx: AsyncAppContext,
    ) -> Result<proto::SearchProjectResponse> {
        let peer_id = envelope.original_sender_id()?;
        let query = SearchQuery::from_proto_v1(envelope.payload)?;
        let mut result = this.update(&mut cx, |this, cx| this.search(query, cx))?;

        cx.spawn(move |mut cx| async move {
            let mut locations = Vec::new();
            let mut limit_reached = false;
            while let Some(result) = result.next().await {
                match result {
                    SearchResult::Buffer { buffer, ranges } => {
                        for range in ranges {
                            let start = serialize_anchor(&range.start);
                            let end = serialize_anchor(&range.end);
                            let buffer_id = this.update(&mut cx, |this, cx| {
                                this.create_buffer_for_peer(&buffer, peer_id, cx).into()
                            })?;
                            locations.push(proto::Location {
                                buffer_id,
                                start: Some(start),
                                end: Some(end),
                            });
                        }
                    }
                    SearchResult::LimitReached => limit_reached = true,
                }
            }
            Ok(proto::SearchProjectResponse {
                locations,
                limit_reached,
                // will restart
            })
        })
        .await
    }

    async fn handle_search_candidate_buffers(
        this: Model<Self>,
        envelope: TypedEnvelope<proto::FindSearchCandidates>,
        mut cx: AsyncAppContext,
    ) -> Result<proto::FindSearchCandidatesResponse> {
        let peer_id = envelope.original_sender_id()?;
        let message = envelope.payload;
        let query = SearchQuery::from_proto(
            message
                .query
                .ok_or_else(|| anyhow!("missing query field"))?,
        )?;
        let mut results = this.update(&mut cx, |this, cx| {
            this.search_for_candidate_buffers(&query, message.limit as _, cx)
        })?;

        let mut response = proto::FindSearchCandidatesResponse {
            buffer_ids: Vec::new(),
        };

        while let Some(buffer) = results.next().await {
            this.update(&mut cx, |this, cx| {
                let buffer_id = this.create_buffer_for_peer(&buffer, peer_id, cx);
                response.buffer_ids.push(buffer_id.to_proto());
            })?;
        }

        Ok(response)
    }

    async fn handle_open_buffer_for_symbol(
        this: Model<Self>,
        envelope: TypedEnvelope<proto::OpenBufferForSymbol>,
        mut cx: AsyncAppContext,
    ) -> Result<proto::OpenBufferForSymbolResponse> {
        let peer_id = envelope.original_sender_id()?;
        let symbol = envelope
            .payload
            .symbol
            .ok_or_else(|| anyhow!("invalid symbol"))?;
        let symbol = Self::deserialize_symbol(symbol)?;
        let symbol = this.update(&mut cx, |this, _| {
            let signature = this.symbol_signature(&symbol.path);
            if signature == symbol.signature {
                Ok(symbol)
            } else {
                Err(anyhow!("invalid symbol signature"))
            }
        })??;
        let buffer = this
            .update(&mut cx, |this, cx| {
                this.open_buffer_for_symbol(
                    &Symbol {
                        language_server_name: symbol.language_server_name,
                        source_worktree_id: symbol.source_worktree_id,
                        path: symbol.path,
                        name: symbol.name,
                        kind: symbol.kind,
                        range: symbol.range,
                        signature: symbol.signature,
                        label: CodeLabel {
                            text: Default::default(),
                            runs: Default::default(),
                            filter_range: Default::default(),
                        },
                    },
                    cx,
                )
            })?
            .await?;

        this.update(&mut cx, |this, cx| {
            let is_private = buffer
                .read(cx)
                .file()
                .map(|f| f.is_private())
                .unwrap_or_default();
            if is_private {
                Err(anyhow!(ErrorCode::UnsharedItem))
            } else {
                Ok(proto::OpenBufferForSymbolResponse {
                    buffer_id: this.create_buffer_for_peer(&buffer, peer_id, cx).into(),
                })
            }
        })?
    }

    fn symbol_signature(&self, project_path: &ProjectPath) -> [u8; 32] {
        let mut hasher = Sha256::new();
        hasher.update(project_path.worktree_id.to_proto().to_be_bytes());
        hasher.update(project_path.path.to_string_lossy().as_bytes());
        hasher.update(self.nonce.to_be_bytes());
        hasher.finalize().as_slice().try_into().unwrap()
    }

    async fn handle_open_buffer_by_id(
        this: Model<Self>,
        envelope: TypedEnvelope<proto::OpenBufferById>,
        mut cx: AsyncAppContext,
    ) -> Result<proto::OpenBufferResponse> {
        let peer_id = envelope.original_sender_id()?;
        let buffer_id = BufferId::new(envelope.payload.id)?;
        let buffer = this
            .update(&mut cx, |this, cx| this.open_buffer_by_id(buffer_id, cx))?
            .await?;
        Project::respond_to_open_buffer_request(this, buffer, peer_id, &mut cx)
    }

    async fn handle_open_buffer_by_path(
        this: Model<Self>,
        envelope: TypedEnvelope<proto::OpenBufferByPath>,
        mut cx: AsyncAppContext,
    ) -> Result<proto::OpenBufferResponse> {
        let peer_id = envelope.original_sender_id()?;
        let worktree_id = WorktreeId::from_proto(envelope.payload.worktree_id);
        let open_buffer = this.update(&mut cx, |this, cx| {
            this.open_buffer(
                ProjectPath {
                    worktree_id,
                    path: PathBuf::from(envelope.payload.path).into(),
                },
                cx,
            )
        })?;

        let buffer = open_buffer.await?;
        Project::respond_to_open_buffer_request(this, buffer, peer_id, &mut cx)
    }

    async fn handle_open_new_buffer(
        this: Model<Self>,
        envelope: TypedEnvelope<proto::OpenNewBuffer>,
        mut cx: AsyncAppContext,
    ) -> Result<proto::OpenBufferResponse> {
        let buffer = this.update(&mut cx, |this, cx| this.create_local_buffer("", None, cx))?;
        let peer_id = envelope.original_sender_id()?;

        Project::respond_to_open_buffer_request(this, buffer, peer_id, &mut cx)
    }

    fn respond_to_open_buffer_request(
        this: Model<Self>,
        buffer: Model<Buffer>,
        peer_id: proto::PeerId,
        cx: &mut AsyncAppContext,
    ) -> Result<proto::OpenBufferResponse> {
        this.update(cx, |this, cx| {
            let is_private = buffer
                .read(cx)
                .file()
                .map(|f| f.is_private())
                .unwrap_or_default();
            if is_private {
                Err(anyhow!(ErrorCode::UnsharedItem))
            } else {
                Ok(proto::OpenBufferResponse {
                    buffer_id: this.create_buffer_for_peer(&buffer, peer_id, cx).into(),
                })
            }
        })?
    }

    fn serialize_project_transaction_for_peer(
        &mut self,
        project_transaction: ProjectTransaction,
        peer_id: proto::PeerId,
        cx: &mut AppContext,
    ) -> proto::ProjectTransaction {
        let mut serialized_transaction = proto::ProjectTransaction {
            buffer_ids: Default::default(),
            transactions: Default::default(),
        };
        for (buffer, transaction) in project_transaction.0 {
            serialized_transaction
                .buffer_ids
                .push(self.create_buffer_for_peer(&buffer, peer_id, cx).into());
            serialized_transaction
                .transactions
                .push(language::proto::serialize_transaction(&transaction));
        }
        serialized_transaction
    }

    async fn deserialize_project_transaction(
        this: WeakModel<Self>,
        message: proto::ProjectTransaction,
        push_to_history: bool,
        mut cx: AsyncAppContext,
    ) -> Result<ProjectTransaction> {
        let mut project_transaction = ProjectTransaction::default();
        for (buffer_id, transaction) in message.buffer_ids.into_iter().zip(message.transactions) {
            let buffer_id = BufferId::new(buffer_id)?;
            let buffer = this
                .update(&mut cx, |this, cx| {
                    this.wait_for_remote_buffer(buffer_id, cx)
                })?
                .await?;
            let transaction = language::proto::deserialize_transaction(transaction)?;
            project_transaction.0.insert(buffer, transaction);
        }

        for (buffer, transaction) in &project_transaction.0 {
            buffer
                .update(&mut cx, |buffer, _| {
                    buffer.wait_for_edits(transaction.edit_ids.iter().copied())
                })?
                .await?;

            if push_to_history {
                buffer.update(&mut cx, |buffer, _| {
                    buffer.push_transaction(transaction.clone(), Instant::now());
                })?;
            }
        }

        Ok(project_transaction)
    }

    fn create_buffer_for_peer(
        &mut self,
        buffer: &Model<Buffer>,
        peer_id: proto::PeerId,
        cx: &mut AppContext,
    ) -> BufferId {
        let buffer_id = buffer.read(cx).remote_id();
        if let ProjectClientState::Shared { updates_tx, .. } = &self.client_state {
            updates_tx
                .unbounded_send(LocalProjectUpdate::CreateBufferForPeer { peer_id, buffer_id })
                .ok();
        }
        buffer_id
    }

    fn wait_for_remote_buffer(
        &mut self,
        id: BufferId,
        cx: &mut ModelContext<Self>,
    ) -> Task<Result<Model<Buffer>>> {
        self.buffer_store.update(cx, |buffer_store, cx| {
            buffer_store.wait_for_remote_buffer(id, cx)
        })
    }

    fn synchronize_remote_buffers(&mut self, cx: &mut ModelContext<Self>) -> Task<Result<()>> {
        let project_id = match self.client_state {
            ProjectClientState::Remote {
                sharing_has_stopped,
                remote_id,
                ..
            } => {
                if sharing_has_stopped {
                    return Task::ready(Err(anyhow!(
                        "can't synchronize remote buffers on a readonly project"
                    )));
                } else {
                    remote_id
                }
            }
            ProjectClientState::Shared { .. } | ProjectClientState::Local => {
                return Task::ready(Err(anyhow!(
                    "can't synchronize remote buffers on a local project"
                )))
            }
        };

        let client = self.client.clone();
        cx.spawn(move |this, mut cx| async move {
            let (buffers, incomplete_buffer_ids) = this.update(&mut cx, |this, cx| {
                this.buffer_store.read(cx).buffer_version_info(cx)
            })?;
            let response = client
                .request(proto::SynchronizeBuffers {
                    project_id,
                    buffers,
                })
                .await?;

            let send_updates_for_buffers = this.update(&mut cx, |this, cx| {
                response
                    .buffers
                    .into_iter()
                    .map(|buffer| {
                        let client = client.clone();
                        let buffer_id = match BufferId::new(buffer.id) {
                            Ok(id) => id,
                            Err(e) => {
                                return Task::ready(Err(e));
                            }
                        };
                        let remote_version = language::proto::deserialize_version(&buffer.version);
                        if let Some(buffer) = this.buffer_for_id(buffer_id, cx) {
                            let operations =
                                buffer.read(cx).serialize_ops(Some(remote_version), cx);
                            cx.background_executor().spawn(async move {
                                let operations = operations.await;
                                for chunk in split_operations(operations) {
                                    client
                                        .request(proto::UpdateBuffer {
                                            project_id,
                                            buffer_id: buffer_id.into(),
                                            operations: chunk,
                                        })
                                        .await?;
                                }
                                anyhow::Ok(())
                            })
                        } else {
                            Task::ready(Ok(()))
                        }
                    })
                    .collect::<Vec<_>>()
            })?;

            // Any incomplete buffers have open requests waiting. Request that the host sends
            // creates these buffers for us again to unblock any waiting futures.
            for id in incomplete_buffer_ids {
                cx.background_executor()
                    .spawn(client.request(proto::OpenBufferById {
                        project_id,
                        id: id.into(),
                    }))
                    .detach();
            }

            futures::future::join_all(send_updates_for_buffers)
                .await
                .into_iter()
                .collect()
        })
    }

    pub fn worktree_metadata_protos(&self, cx: &AppContext) -> Vec<proto::WorktreeMetadata> {
        self.worktrees(cx)
            .map(|worktree| {
                let worktree = worktree.read(cx);
                proto::WorktreeMetadata {
                    id: worktree.id().to_proto(),
                    root_name: worktree.root_name().into(),
                    visible: worktree.is_visible(),
                    abs_path: worktree.abs_path().to_string_lossy().into(),
                }
            })
            .collect()
    }

    fn set_worktrees_from_proto(
        &mut self,
        worktrees: Vec<proto::WorktreeMetadata>,
        cx: &mut ModelContext<Project>,
    ) -> Result<()> {
        self.metadata_changed(cx);
        self.worktree_store.update(cx, |worktree_store, cx| {
            worktree_store.set_worktrees_from_proto(
                worktrees,
                self.replica_id(),
                self.remote_id().ok_or_else(|| anyhow!("invalid project"))?,
                self.client.clone().into(),
                cx,
            )
        })
    }

    fn set_collaborators_from_proto(
        &mut self,
        messages: Vec<proto::Collaborator>,
        cx: &mut ModelContext<Self>,
    ) -> Result<()> {
        let mut collaborators = HashMap::default();
        for message in messages {
            let collaborator = Collaborator::from_proto(message)?;
            collaborators.insert(collaborator.peer_id, collaborator);
        }
        for old_peer_id in self.collaborators.keys() {
            if !collaborators.contains_key(old_peer_id) {
                cx.emit(Event::CollaboratorLeft(*old_peer_id));
            }
        }
        self.collaborators = collaborators;
        Ok(())
    }

    fn deserialize_symbol(serialized_symbol: proto::Symbol) -> Result<CoreSymbol> {
        let source_worktree_id = WorktreeId::from_proto(serialized_symbol.source_worktree_id);
        let worktree_id = WorktreeId::from_proto(serialized_symbol.worktree_id);
        let kind = unsafe { mem::transmute::<i32, lsp::SymbolKind>(serialized_symbol.kind) };
        let path = ProjectPath {
            worktree_id,
            path: PathBuf::from(serialized_symbol.path).into(),
        };

        let start = serialized_symbol
            .start
            .ok_or_else(|| anyhow!("invalid start"))?;
        let end = serialized_symbol
            .end
            .ok_or_else(|| anyhow!("invalid end"))?;
        Ok(CoreSymbol {
            language_server_name: LanguageServerName(serialized_symbol.language_server_name.into()),
            source_worktree_id,
            path,
            name: serialized_symbol.name,
            range: Unclipped(PointUtf16::new(start.row, start.column))
                ..Unclipped(PointUtf16::new(end.row, end.column)),
            kind,
            signature: serialized_symbol
                .signature
                .try_into()
                .map_err(|_| anyhow!("invalid signature"))?,
        })
    }

    fn serialize_completion(completion: &CoreCompletion) -> proto::Completion {
        proto::Completion {
            old_start: Some(serialize_anchor(&completion.old_range.start)),
            old_end: Some(serialize_anchor(&completion.old_range.end)),
            new_text: completion.new_text.clone(),
            server_id: completion.server_id.0 as u64,
            lsp_completion: serde_json::to_vec(&completion.lsp_completion).unwrap(),
        }
    }

    fn deserialize_completion(completion: proto::Completion) -> Result<CoreCompletion> {
        let old_start = completion
            .old_start
            .and_then(deserialize_anchor)
            .ok_or_else(|| anyhow!("invalid old start"))?;
        let old_end = completion
            .old_end
            .and_then(deserialize_anchor)
            .ok_or_else(|| anyhow!("invalid old end"))?;
        let lsp_completion = serde_json::from_slice(&completion.lsp_completion)?;

        Ok(CoreCompletion {
            old_range: old_start..old_end,
            new_text: completion.new_text,
            server_id: LanguageServerId(completion.server_id as usize),
            lsp_completion,
        })
    }

    fn serialize_code_action(action: &CodeAction) -> proto::CodeAction {
        proto::CodeAction {
            server_id: action.server_id.0 as u64,
            start: Some(serialize_anchor(&action.range.start)),
            end: Some(serialize_anchor(&action.range.end)),
            lsp_action: serde_json::to_vec(&action.lsp_action).unwrap(),
        }
    }

    fn deserialize_code_action(action: proto::CodeAction) -> Result<CodeAction> {
        let start = action
            .start
            .and_then(deserialize_anchor)
            .ok_or_else(|| anyhow!("invalid start"))?;
        let end = action
            .end
            .and_then(deserialize_anchor)
            .ok_or_else(|| anyhow!("invalid end"))?;
        let lsp_action = serde_json::from_slice(&action.lsp_action)?;
        Ok(CodeAction {
            server_id: LanguageServerId(action.server_id as usize),
            range: start..end,
            lsp_action,
        })
    }

    #[allow(clippy::type_complexity)]
    fn edits_from_lsp(
        &mut self,
        buffer: &Model<Buffer>,
        lsp_edits: impl 'static + Send + IntoIterator<Item = lsp::TextEdit>,
        server_id: LanguageServerId,
        version: Option<i32>,
        cx: &mut ModelContext<Self>,
    ) -> Task<Result<Vec<(Range<Anchor>, String)>>> {
        let snapshot = self.buffer_snapshot_for_lsp_version(buffer, server_id, version, cx);
        cx.background_executor().spawn(async move {
            let snapshot = snapshot?;
            let mut lsp_edits = lsp_edits
                .into_iter()
                .map(|edit| (range_from_lsp(edit.range), edit.new_text))
                .collect::<Vec<_>>();
            lsp_edits.sort_by_key(|(range, _)| range.start);

            let mut lsp_edits = lsp_edits.into_iter().peekable();
            let mut edits = Vec::new();
            while let Some((range, mut new_text)) = lsp_edits.next() {
                // Clip invalid ranges provided by the language server.
                let mut range = snapshot.clip_point_utf16(range.start, Bias::Left)
                    ..snapshot.clip_point_utf16(range.end, Bias::Left);

                // Combine any LSP edits that are adjacent.
                //
                // Also, combine LSP edits that are separated from each other by only
                // a newline. This is important because for some code actions,
                // Rust-analyzer rewrites the entire buffer via a series of edits that
                // are separated by unchanged newline characters.
                //
                // In order for the diffing logic below to work properly, any edits that
                // cancel each other out must be combined into one.
                while let Some((next_range, next_text)) = lsp_edits.peek() {
                    if next_range.start.0 > range.end {
                        if next_range.start.0.row > range.end.row + 1
                            || next_range.start.0.column > 0
                            || snapshot.clip_point_utf16(
                                Unclipped(PointUtf16::new(range.end.row, u32::MAX)),
                                Bias::Left,
                            ) > range.end
                        {
                            break;
                        }
                        new_text.push('\n');
                    }
                    range.end = snapshot.clip_point_utf16(next_range.end, Bias::Left);
                    new_text.push_str(next_text);
                    lsp_edits.next();
                }

                // For multiline edits, perform a diff of the old and new text so that
                // we can identify the changes more precisely, preserving the locations
                // of any anchors positioned in the unchanged regions.
                if range.end.row > range.start.row {
                    let mut offset = range.start.to_offset(&snapshot);
                    let old_text = snapshot.text_for_range(range).collect::<String>();

                    let diff = TextDiff::from_lines(old_text.as_str(), &new_text);
                    let mut moved_since_edit = true;
                    for change in diff.iter_all_changes() {
                        let tag = change.tag();
                        let value = change.value();
                        match tag {
                            ChangeTag::Equal => {
                                offset += value.len();
                                moved_since_edit = true;
                            }
                            ChangeTag::Delete => {
                                let start = snapshot.anchor_after(offset);
                                let end = snapshot.anchor_before(offset + value.len());
                                if moved_since_edit {
                                    edits.push((start..end, String::new()));
                                } else {
                                    edits.last_mut().unwrap().0.end = end;
                                }
                                offset += value.len();
                                moved_since_edit = false;
                            }
                            ChangeTag::Insert => {
                                if moved_since_edit {
                                    let anchor = snapshot.anchor_after(offset);
                                    edits.push((anchor..anchor, value.to_string()));
                                } else {
                                    edits.last_mut().unwrap().1.push_str(value);
                                }
                                moved_since_edit = false;
                            }
                        }
                    }
                } else if range.end == range.start {
                    let anchor = snapshot.anchor_after(range.start);
                    edits.push((anchor..anchor, new_text));
                } else {
                    let edit_start = snapshot.anchor_after(range.start);
                    let edit_end = snapshot.anchor_before(range.end);
                    edits.push((edit_start..edit_end, new_text));
                }
            }

            Ok(edits)
        })
    }

    fn buffer_snapshot_for_lsp_version(
        &mut self,
        buffer: &Model<Buffer>,
        server_id: LanguageServerId,
        version: Option<i32>,
        cx: &AppContext,
    ) -> Result<TextBufferSnapshot> {
        const OLD_VERSIONS_TO_RETAIN: i32 = 10;

        if let Some(version) = version {
            let buffer_id = buffer.read(cx).remote_id();
            let snapshots = self
                .buffer_snapshots
                .get_mut(&buffer_id)
                .and_then(|m| m.get_mut(&server_id))
                .ok_or_else(|| {
                    anyhow!("no snapshots found for buffer {buffer_id} and server {server_id}")
                })?;

            let found_snapshot = snapshots
                .binary_search_by_key(&version, |e| e.version)
                .map(|ix| snapshots[ix].snapshot.clone())
                .map_err(|_| {
                    anyhow!("snapshot not found for buffer {buffer_id} server {server_id} at version {version}")
                })?;

            snapshots.retain(|snapshot| snapshot.version + OLD_VERSIONS_TO_RETAIN >= version);
            Ok(found_snapshot)
        } else {
            Ok((buffer.read(cx)).text_snapshot())
        }
    }

    pub fn language_servers(
        &self,
    ) -> impl '_ + Iterator<Item = (LanguageServerId, LanguageServerName, WorktreeId)> {
        self.language_server_ids
            .iter()
            .map(|((worktree_id, server_name), server_id)| {
                (*server_id, server_name.clone(), *worktree_id)
            })
    }

    pub fn supplementary_language_servers(
        &self,
    ) -> impl '_ + Iterator<Item = (&LanguageServerId, &LanguageServerName)> {
        self.supplementary_language_servers
            .iter()
            .map(|(id, (name, _))| (id, name))
    }

    pub fn language_server_adapter_for_id(
        &self,
        id: LanguageServerId,
    ) -> Option<Arc<CachedLspAdapter>> {
        if let Some(LanguageServerState::Running { adapter, .. }) = self.language_servers.get(&id) {
            Some(adapter.clone())
        } else {
            None
        }
    }

    pub fn language_server_for_id(&self, id: LanguageServerId) -> Option<Arc<LanguageServer>> {
        if let Some(LanguageServerState::Running { server, .. }) = self.language_servers.get(&id) {
            Some(server.clone())
        } else if let Some((_, server)) = self.supplementary_language_servers.get(&id) {
            Some(Arc::clone(server))
        } else {
            None
        }
    }

    pub fn language_servers_for_buffer(
        &self,
        buffer: &Buffer,
        cx: &AppContext,
    ) -> impl Iterator<Item = (&Arc<CachedLspAdapter>, &Arc<LanguageServer>)> {
        self.language_server_ids_for_buffer(buffer, cx)
            .into_iter()
            .filter_map(|server_id| match self.language_servers.get(&server_id)? {
                LanguageServerState::Running {
                    adapter, server, ..
                } => Some((adapter, server)),
                _ => None,
            })
    }

    fn primary_language_server_for_buffer(
        &self,
        buffer: &Buffer,
        cx: &AppContext,
    ) -> Option<(&Arc<CachedLspAdapter>, &Arc<LanguageServer>)> {
        // The list of language servers is ordered based on the `language_servers` setting
        // for each language, thus we can consider the first one in the list to be the
        // primary one.
        self.language_servers_for_buffer(buffer, cx).next()
    }

    pub fn language_server_for_buffer(
        &self,
        buffer: &Buffer,
        server_id: LanguageServerId,
        cx: &AppContext,
    ) -> Option<(&Arc<CachedLspAdapter>, &Arc<LanguageServer>)> {
        self.language_servers_for_buffer(buffer, cx)
            .find(|(_, s)| s.server_id() == server_id)
    }

    fn language_server_ids_for_buffer(
        &self,
        buffer: &Buffer,
        cx: &AppContext,
    ) -> Vec<LanguageServerId> {
        if let Some((file, language)) = File::from_dyn(buffer.file()).zip(buffer.language()) {
            let worktree_id = file.worktree_id(cx);
            self.languages
                .lsp_adapters(&language)
                .iter()
                .flat_map(|adapter| {
                    let key = (worktree_id, adapter.name.clone());
                    self.language_server_ids.get(&key).copied()
                })
                .collect()
        } else {
            Vec::new()
        }
    }

    fn next_debugger_id(&mut self) -> usize {
        self.next_debugger_id.fetch_add(1, SeqCst)
    }

    pub fn task_context_for_location(
        &self,
        captured_variables: TaskVariables,
        location: Location,
        cx: &mut ModelContext<'_, Project>,
    ) -> Task<Option<TaskContext>> {
        if self.is_local_or_ssh() {
            let (worktree_id, cwd) = if let Some(worktree) = self.task_worktree(cx) {
                (
                    Some(worktree.read(cx).id()),
                    Some(self.task_cwd(worktree, cx)),
                )
            } else {
                (None, None)
            };

            cx.spawn(|project, cx| async move {
                let mut task_variables = cx
                    .update(|cx| {
                        combine_task_variables(
                            captured_variables,
                            location,
                            BasicContextProvider::new(project.upgrade()?),
                            cx,
                        )
                        .log_err()
                    })
                    .ok()
                    .flatten()?;
                // Remove all custom entries starting with _, as they're not intended for use by the end user.
                task_variables.sweep();

                let mut project_env = None;
                if let Some((worktree_id, cwd)) = worktree_id.zip(cwd.as_ref()) {
                    let env = Self::get_worktree_shell_env(project, worktree_id, cwd, cx).await;
                    if let Some(env) = env {
                        project_env.replace(env);
                    }
                };

                Some(TaskContext {
                    project_env: project_env.unwrap_or_default(),
                    cwd,
                    task_variables,
                })
            })
        } else if let Some(project_id) = self
            .remote_id()
            .filter(|_| self.ssh_connection_string(cx).is_some())
        {
            let task_context = self.client().request(proto::TaskContextForLocation {
                project_id,
                location: Some(proto::Location {
                    buffer_id: location.buffer.read(cx).remote_id().into(),
                    start: Some(serialize_anchor(&location.range.start)),
                    end: Some(serialize_anchor(&location.range.end)),
                }),
            });
            cx.background_executor().spawn(async move {
                let task_context = task_context.await.log_err()?;
                Some(TaskContext {
                    project_env: task_context.project_env.into_iter().collect(),
                    cwd: task_context.cwd.map(PathBuf::from),
                    task_variables: task_context
                        .task_variables
                        .into_iter()
                        .filter_map(
                            |(variable_name, variable_value)| match variable_name.parse() {
                                Ok(variable_name) => Some((variable_name, variable_value)),
                                Err(()) => {
                                    log::error!("Unknown variable name: {variable_name}");
                                    None
                                }
                            },
                        )
                        .collect(),
                })
            })
        } else {
            Task::ready(None)
        }
    }

    async fn get_worktree_shell_env(
        this: WeakModel<Self>,
        worktree_id: WorktreeId,
        cwd: &PathBuf,
        mut cx: AsyncAppContext,
    ) -> Option<HashMap<String, String>> {
        let cached_env = this
            .update(&mut cx, |project, _| {
                project.cached_shell_environments.get(&worktree_id).cloned()
            })
            .ok()?;

        if let Some(env) = cached_env {
            Some(env)
        } else {
            let load_direnv = this
                .update(&mut cx, |_, cx| {
                    ProjectSettings::get_global(cx).load_direnv.clone()
                })
                .ok()?;

            let shell_env = cx
                .background_executor()
                .spawn({
                    let cwd = cwd.clone();
                    async move {
                        load_shell_environment(&cwd, &load_direnv)
                            .await
                            .unwrap_or_default()
                    }
                })
                .await;

            this.update(&mut cx, |project, _| {
                project
                    .cached_shell_environments
                    .insert(worktree_id, shell_env.clone());
            })
            .ok()?;

            Some(shell_env)
        }
    }

    pub fn task_templates(
        &self,
        worktree: Option<WorktreeId>,
        location: Option<Location>,
        cx: &mut ModelContext<Self>,
    ) -> Task<Result<Vec<(TaskSourceKind, TaskTemplate)>>> {
        if self.is_local_or_ssh() {
            let (file, language) = location
                .map(|location| {
                    let buffer = location.buffer.read(cx);
                    (
                        buffer.file().cloned(),
                        buffer.language_at(location.range.start),
                    )
                })
                .unwrap_or_default();
            Task::ready(Ok(self
                .task_inventory()
                .read(cx)
                .list_tasks(file, language, worktree, cx)))
        } else if let Some(project_id) = self
            .remote_id()
            .filter(|_| self.ssh_connection_string(cx).is_some())
        {
            let remote_templates =
                self.query_remote_task_templates(project_id, worktree, location.as_ref(), cx);
            cx.background_executor().spawn(remote_templates)
        } else {
            Task::ready(Ok(Vec::new()))
        }
    }

    pub fn query_remote_task_templates(
        &self,
        project_id: u64,
        worktree: Option<WorktreeId>,
        location: Option<&Location>,
        cx: &AppContext,
    ) -> Task<Result<Vec<(TaskSourceKind, TaskTemplate)>>> {
        let client = self.client();
        let location = location.map(|location| serialize_location(location, cx));
        cx.spawn(|_| async move {
            let response = client
                .request(proto::TaskTemplates {
                    project_id,
                    worktree_id: worktree.map(|id| id.to_proto()),
                    location,
                })
                .await?;

            Ok(response
                .templates
                .into_iter()
                .filter_map(|template_pair| {
                    let task_source_kind = match template_pair.kind?.kind? {
                        proto::task_source_kind::Kind::UserInput(_) => TaskSourceKind::UserInput,
                        proto::task_source_kind::Kind::Worktree(worktree) => {
                            TaskSourceKind::Worktree {
                                id: WorktreeId::from_proto(worktree.id),
                                abs_path: PathBuf::from(worktree.abs_path),
                                id_base: Cow::Owned(worktree.id_base),
                            }
                        }
                        proto::task_source_kind::Kind::AbsPath(abs_path) => {
                            TaskSourceKind::AbsPath {
                                id_base: Cow::Owned(abs_path.id_base),
                                abs_path: PathBuf::from(abs_path.abs_path),
                            }
                        }
                        proto::task_source_kind::Kind::Language(language) => {
                            TaskSourceKind::Language {
                                name: language.name.into(),
                            }
                        }
                    };

                    let proto_template = template_pair.template?;
                    let reveal = match proto::RevealStrategy::from_i32(proto_template.reveal)
                        .unwrap_or(proto::RevealStrategy::RevealAlways)
                    {
                        proto::RevealStrategy::RevealAlways => RevealStrategy::Always,
                        proto::RevealStrategy::RevealNever => RevealStrategy::Never,
                    };
                    let hide = match proto::HideStrategy::from_i32(proto_template.hide)
                        .unwrap_or(proto::HideStrategy::HideNever)
                    {
                        proto::HideStrategy::HideAlways => HideStrategy::Always,
                        proto::HideStrategy::HideNever => HideStrategy::Never,
                        proto::HideStrategy::HideOnSuccess => HideStrategy::OnSuccess,
                    };
                    let shell = match proto_template
                        .shell
                        .and_then(|shell| shell.shell_type)
                        .unwrap_or(proto::shell::ShellType::System(proto::System {}))
                    {
                        proto::shell::ShellType::System(_) => Shell::System,
                        proto::shell::ShellType::Program(program) => Shell::Program(program),
                        proto::shell::ShellType::WithArguments(with_arguments) => {
                            Shell::WithArguments {
                                program: with_arguments.program,
                                args: with_arguments.args,
                            }
                        }
                    };
                    let task_template = TaskTemplate {
                        label: proto_template.label,
                        command: proto_template.command,
                        args: proto_template.args,
                        env: proto_template.env.into_iter().collect(),
                        cwd: proto_template.cwd,
                        use_new_terminal: proto_template.use_new_terminal,
                        allow_concurrent_runs: proto_template.allow_concurrent_runs,
                        reveal,
                        hide,
                        shell,
                        tags: proto_template.tags,
                        ..Default::default()
                    };
                    Some((task_source_kind, task_template))
                })
                .collect())
        })
    }

    fn task_worktree(&self, cx: &AppContext) -> Option<Model<Worktree>> {
        let available_worktrees = self
            .worktrees(cx)
            .filter(|worktree| {
                let worktree = worktree.read(cx);
                worktree.is_visible()
                    && worktree.is_local()
                    && worktree.root_entry().map_or(false, |e| e.is_dir())
            })
            .collect::<Vec<_>>();

        match available_worktrees.len() {
            0 => None,
            1 => Some(available_worktrees[0].clone()),
            _ => self.active_entry().and_then(|entry_id| {
                available_worktrees.into_iter().find_map(|worktree| {
                    if worktree.read(cx).contains_entry(entry_id) {
                        Some(worktree)
                    } else {
                        None
                    }
                })
            }),
        }
    }

    fn task_cwd(&self, worktree: Model<Worktree>, cx: &AppContext) -> PathBuf {
        worktree.read(cx).abs_path().to_path_buf()
    }
}

fn combine_task_variables(
    mut captured_variables: TaskVariables,
    location: Location,
    baseline: BasicContextProvider,
    cx: &mut AppContext,
) -> anyhow::Result<TaskVariables> {
    let language_context_provider = location
        .buffer
        .read(cx)
        .language()
        .and_then(|language| language.context_provider());
    let baseline = baseline
        .build_context(&captured_variables, &location, cx)
        .context("building basic default context")?;
    captured_variables.extend(baseline);
    if let Some(provider) = language_context_provider {
        captured_variables.extend(
            provider
                .build_context(&captured_variables, &location, cx)
                .context("building provider context")?,
        );
    }
    Ok(captured_variables)
}

async fn populate_labels_for_symbols(
    symbols: Vec<CoreSymbol>,
    language_registry: &Arc<LanguageRegistry>,
    default_language: Option<Arc<Language>>,
    lsp_adapter: Option<Arc<CachedLspAdapter>>,
    output: &mut Vec<Symbol>,
) {
    #[allow(clippy::mutable_key_type)]
    let mut symbols_by_language = HashMap::<Option<Arc<Language>>, Vec<CoreSymbol>>::default();

    let mut unknown_path = None;
    for symbol in symbols {
        let language = language_registry
            .language_for_file_path(&symbol.path.path)
            .await
            .ok()
            .or_else(|| {
                unknown_path.get_or_insert(symbol.path.path.clone());
                default_language.clone()
            });
        symbols_by_language
            .entry(language)
            .or_default()
            .push(symbol);
    }

    if let Some(unknown_path) = unknown_path {
        log::info!(
            "no language found for symbol path {}",
            unknown_path.display()
        );
    }

    let mut label_params = Vec::new();
    for (language, mut symbols) in symbols_by_language {
        label_params.clear();
        label_params.extend(
            symbols
                .iter_mut()
                .map(|symbol| (mem::take(&mut symbol.name), symbol.kind)),
        );

        let mut labels = Vec::new();
        if let Some(language) = language {
            let lsp_adapter = lsp_adapter
                .clone()
                .or_else(|| language_registry.lsp_adapters(&language).first().cloned());
            if let Some(lsp_adapter) = lsp_adapter {
                labels = lsp_adapter
                    .labels_for_symbols(&label_params, &language)
                    .await
                    .log_err()
                    .unwrap_or_default();
            }
        }

        for ((symbol, (name, _)), label) in symbols
            .into_iter()
            .zip(label_params.drain(..))
            .zip(labels.into_iter().chain(iter::repeat(None)))
        {
            output.push(Symbol {
                language_server_name: symbol.language_server_name,
                source_worktree_id: symbol.source_worktree_id,
                path: symbol.path,
                label: label.unwrap_or_else(|| CodeLabel::plain(name.clone(), None)),
                name,
                kind: symbol.kind,
                range: symbol.range,
                signature: symbol.signature,
            });
        }
    }
}

async fn populate_labels_for_completions(
    mut new_completions: Vec<CoreCompletion>,
    language_registry: &Arc<LanguageRegistry>,
    language: Option<Arc<Language>>,
    lsp_adapter: Option<Arc<CachedLspAdapter>>,
    completions: &mut Vec<Completion>,
) {
    let lsp_completions = new_completions
        .iter_mut()
        .map(|completion| mem::take(&mut completion.lsp_completion))
        .collect::<Vec<_>>();

    let labels = if let Some((language, lsp_adapter)) = language.as_ref().zip(lsp_adapter) {
        lsp_adapter
            .labels_for_completions(&lsp_completions, language)
            .await
            .log_err()
            .unwrap_or_default()
    } else {
        Vec::new()
    };

    for ((completion, lsp_completion), label) in new_completions
        .into_iter()
        .zip(lsp_completions)
        .zip(labels.into_iter().chain(iter::repeat(None)))
    {
        let documentation = if let Some(docs) = &lsp_completion.documentation {
            Some(prepare_completion_documentation(docs, &language_registry, language.clone()).await)
        } else {
            None
        };

        completions.push(Completion {
            old_range: completion.old_range,
            new_text: completion.new_text,
            label: label.unwrap_or_else(|| {
                CodeLabel::plain(
                    lsp_completion.label.clone(),
                    lsp_completion.filter_text.as_deref(),
                )
            }),
            server_id: completion.server_id,
            documentation,
            lsp_completion,
            confirm: None,
        })
    }
}

fn deserialize_code_actions(code_actions: &HashMap<String, bool>) -> Vec<lsp::CodeActionKind> {
    code_actions
        .iter()
        .flat_map(|(kind, enabled)| {
            if *enabled {
                Some(kind.clone().into())
            } else {
                None
            }
        })
        .collect()
}

fn glob_literal_prefix(glob: &str) -> &str {
    let mut literal_end = 0;
    for (i, part) in glob.split(path::MAIN_SEPARATOR).enumerate() {
        if part.contains(&['*', '?', '{', '}']) {
            break;
        } else {
            if i > 0 {
                // Account for separator prior to this part
                literal_end += path::MAIN_SEPARATOR.len_utf8();
            }
            literal_end += part.len();
        }
    }
    &glob[..literal_end]
}

pub struct PathMatchCandidateSet {
    pub snapshot: Snapshot,
    pub include_ignored: bool,
    pub include_root_name: bool,
    pub candidates: Candidates,
}

pub enum Candidates {
    /// Only consider directories.
    Directories,
    /// Only consider files.
    Files,
    /// Consider directories and files.
    Entries,
}

impl<'a> fuzzy::PathMatchCandidateSet<'a> for PathMatchCandidateSet {
    type Candidates = PathMatchCandidateSetIter<'a>;

    fn id(&self) -> usize {
        self.snapshot.id().to_usize()
    }

    fn len(&self) -> usize {
        match self.candidates {
            Candidates::Files => {
                if self.include_ignored {
                    self.snapshot.file_count()
                } else {
                    self.snapshot.visible_file_count()
                }
            }

            Candidates::Directories => {
                if self.include_ignored {
                    self.snapshot.dir_count()
                } else {
                    self.snapshot.visible_dir_count()
                }
            }

            Candidates::Entries => {
                if self.include_ignored {
                    self.snapshot.entry_count()
                } else {
                    self.snapshot.visible_entry_count()
                }
            }
        }
    }

    fn prefix(&self) -> Arc<str> {
        if self.snapshot.root_entry().map_or(false, |e| e.is_file()) {
            self.snapshot.root_name().into()
        } else if self.include_root_name {
            format!("{}/", self.snapshot.root_name()).into()
        } else {
            Arc::default()
        }
    }

    fn candidates(&'a self, start: usize) -> Self::Candidates {
        PathMatchCandidateSetIter {
            traversal: match self.candidates {
                Candidates::Directories => self.snapshot.directories(self.include_ignored, start),
                Candidates::Files => self.snapshot.files(self.include_ignored, start),
                Candidates::Entries => self.snapshot.entries(self.include_ignored, start),
            },
        }
    }
}

pub struct PathMatchCandidateSetIter<'a> {
    traversal: Traversal<'a>,
}

impl<'a> Iterator for PathMatchCandidateSetIter<'a> {
    type Item = fuzzy::PathMatchCandidate<'a>;

    fn next(&mut self) -> Option<Self::Item> {
        self.traversal
            .next()
            .map(|entry| fuzzy::PathMatchCandidate {
                is_dir: entry.kind.is_dir(),
                path: &entry.path,
                char_bag: entry.char_bag,
            })
    }
}

impl EventEmitter<Event> for Project {}

impl<'a> Into<SettingsLocation<'a>> for &'a ProjectPath {
    fn into(self) -> SettingsLocation<'a> {
        SettingsLocation {
            worktree_id: self.worktree_id.to_usize(),
            path: self.path.as_ref(),
        }
    }
}

impl<P: AsRef<Path>> From<(WorktreeId, P)> for ProjectPath {
    fn from((worktree_id, path): (WorktreeId, P)) -> Self {
        Self {
            worktree_id,
            path: path.as_ref().into(),
        }
    }
}

pub struct ProjectLspAdapterDelegate {
    project: WeakModel<Project>,
    worktree: worktree::Snapshot,
    fs: Arc<dyn Fs>,
    http_client: Arc<dyn HttpClient>,
    language_registry: Arc<LanguageRegistry>,
    shell_env: Mutex<Option<HashMap<String, String>>>,
    load_direnv: DirenvSettings,
}

impl ProjectLspAdapterDelegate {
    pub fn new(
        project: &Project,
        worktree: &Model<Worktree>,
        cx: &ModelContext<Project>,
    ) -> Arc<Self> {
        let load_direnv = ProjectSettings::get_global(cx).load_direnv.clone();
        Arc::new(Self {
            project: cx.weak_model(),
            worktree: worktree.read(cx).snapshot(),
            fs: project.fs.clone(),
            http_client: project.client.http_client(),
            language_registry: project.languages.clone(),
            shell_env: Default::default(),
            load_direnv,
        })
    }

    async fn load_shell_env(&self) {
        let worktree_abs_path = self.worktree.abs_path();
        let shell_env = load_shell_environment(&worktree_abs_path, &self.load_direnv)
            .await
            .with_context(|| {
                format!("failed to determine load login shell environment in {worktree_abs_path:?}")
            })
            .log_err()
            .unwrap_or_default();
        *self.shell_env.lock() = Some(shell_env);
    }
}

#[async_trait]
impl LspAdapterDelegate for ProjectLspAdapterDelegate {
    fn show_notification(&self, message: &str, cx: &mut AppContext) {
        self.project
            .update(cx, |_, cx| cx.emit(Event::Notification(message.to_owned())))
            .ok();
    }

    fn http_client(&self) -> Arc<dyn HttpClient> {
        self.http_client.clone()
    }

    fn worktree_id(&self) -> u64 {
        self.worktree.id().to_proto()
    }

    fn worktree_root_path(&self) -> &Path {
        self.worktree.abs_path().as_ref()
    }

    async fn shell_env(&self) -> HashMap<String, String> {
        self.load_shell_env().await;
        self.shell_env.lock().as_ref().cloned().unwrap_or_default()
    }

    #[cfg(not(target_os = "windows"))]
    async fn which(&self, command: &OsStr) -> Option<PathBuf> {
        let worktree_abs_path = self.worktree.abs_path();
        self.load_shell_env().await;
        let shell_path = self
            .shell_env
            .lock()
            .as_ref()
            .and_then(|shell_env| shell_env.get("PATH").cloned());
        which::which_in(command, shell_path.as_ref(), &worktree_abs_path).ok()
    }

    #[cfg(target_os = "windows")]
    async fn which(&self, command: &OsStr) -> Option<PathBuf> {
        // todo(windows) Getting the shell env variables in a current directory on Windows is more complicated than other platforms
        //               there isn't a 'default shell' necessarily. The closest would be the default profile on the windows terminal
        //               SEE: https://learn.microsoft.com/en-us/windows/terminal/customize-settings/startup
        which::which(command).ok()
    }

    fn update_status(
        &self,
        server_name: LanguageServerName,
        status: language::LanguageServerBinaryStatus,
    ) {
        self.language_registry
            .update_lsp_status(server_name, status);
    }

    async fn read_text_file(&self, path: PathBuf) -> Result<String> {
        if self.worktree.entry_for_path(&path).is_none() {
            return Err(anyhow!("no such path {path:?}"));
        }
        let path = self.worktree.absolutize(path.as_ref())?;
        let content = self.fs.load(&path).await?;
        Ok(content)
    }
}

fn serialize_symbol(symbol: &Symbol) -> proto::Symbol {
    proto::Symbol {
        language_server_name: symbol.language_server_name.0.to_string(),
        source_worktree_id: symbol.source_worktree_id.to_proto(),
        worktree_id: symbol.path.worktree_id.to_proto(),
        path: symbol.path.path.to_string_lossy().to_string(),
        name: symbol.name.clone(),
        kind: unsafe { mem::transmute::<lsp::SymbolKind, i32>(symbol.kind) },
        start: Some(proto::PointUtf16 {
            row: symbol.range.start.0.row,
            column: symbol.range.start.0.column,
        }),
        end: Some(proto::PointUtf16 {
            row: symbol.range.end.0.row,
            column: symbol.range.end.0.column,
        }),
        signature: symbol.signature.to_vec(),
    }
}

fn relativize_path(base: &Path, path: &Path) -> PathBuf {
    let mut path_components = path.components();
    let mut base_components = base.components();
    let mut components: Vec<Component> = Vec::new();
    loop {
        match (path_components.next(), base_components.next()) {
            (None, None) => break,
            (Some(a), None) => {
                components.push(a);
                components.extend(path_components.by_ref());
                break;
            }
            (None, _) => components.push(Component::ParentDir),
            (Some(a), Some(b)) if components.is_empty() && a == b => (),
            (Some(a), Some(Component::CurDir)) => components.push(a),
            (Some(a), Some(_)) => {
                components.push(Component::ParentDir);
                for _ in base_components {
                    components.push(Component::ParentDir);
                }
                components.push(a);
                components.extend(path_components.by_ref());
                break;
            }
        }
    }
    components.iter().map(|c| c.as_os_str()).collect()
}

fn resolve_path(base: &Path, path: &Path) -> PathBuf {
    let mut result = base.to_path_buf();
    for component in path.components() {
        match component {
            Component::ParentDir => {
                result.pop();
            }
            Component::CurDir => (),
            _ => result.push(component),
        }
    }
    result
}

/// ResolvedPath is a path that has been resolved to either a ProjectPath
/// or an AbsPath and that *exists*.
#[derive(Debug, Clone)]
pub enum ResolvedPath {
    ProjectPath(ProjectPath),
    AbsPath(PathBuf),
}

impl Item for Buffer {
    fn try_open(
        project: &Model<Project>,
        path: &ProjectPath,
        cx: &mut AppContext,
    ) -> Option<Task<Result<Model<Self>>>> {
        Some(project.update(cx, |project, cx| project.open_buffer(path.clone(), cx)))
    }

    fn entry_id(&self, cx: &AppContext) -> Option<ProjectEntryId> {
        File::from_dyn(self.file()).and_then(|file| file.project_entry_id(cx))
    }

    fn project_path(&self, cx: &AppContext) -> Option<ProjectPath> {
        File::from_dyn(self.file()).map(|file| ProjectPath {
            worktree_id: file.worktree_id(cx),
            path: file.path().clone(),
        })
    }
}

impl Completion {
    /// A key that can be used to sort completions when displaying
    /// them to the user.
    pub fn sort_key(&self) -> (usize, &str) {
        let kind_key = match self.lsp_completion.kind {
            Some(lsp::CompletionItemKind::KEYWORD) => 0,
            Some(lsp::CompletionItemKind::VARIABLE) => 1,
            _ => 2,
        };
        (kind_key, &self.label.text[self.label.filter_range.clone()])
    }

    /// Whether this completion is a snippet.
    pub fn is_snippet(&self) -> bool {
        self.lsp_completion.insert_text_format == Some(lsp::InsertTextFormat::SNIPPET)
    }
}

fn include_text(server: &lsp::LanguageServer) -> Option<bool> {
    match server.capabilities().text_document_sync.as_ref()? {
        lsp::TextDocumentSyncCapability::Kind(kind) => match kind {
            &lsp::TextDocumentSyncKind::NONE => None,
            &lsp::TextDocumentSyncKind::FULL => Some(true),
            &lsp::TextDocumentSyncKind::INCREMENTAL => Some(false),
            _ => None,
        },
        lsp::TextDocumentSyncCapability::Options(options) => match options.save.as_ref()? {
            lsp::TextDocumentSyncSaveOptions::Supported(supported) => {
                if *supported {
                    Some(true)
                } else {
                    None
                }
            }
            lsp::TextDocumentSyncSaveOptions::SaveOptions(save_options) => {
                Some(save_options.include_text.unwrap_or(false))
            }
        },
    }
}

async fn load_direnv_environment(dir: &Path) -> Result<Option<HashMap<String, String>>> {
    let Ok(direnv_path) = which::which("direnv") else {
        return Ok(None);
    };

    let direnv_output = smol::process::Command::new(direnv_path)
        .args(["export", "json"])
        .current_dir(dir)
        .output()
        .await
        .context("failed to spawn direnv to get local environment variables")?;

    anyhow::ensure!(
        direnv_output.status.success(),
        "direnv exited with error {:?}",
        direnv_output.status
    );

    let output = String::from_utf8_lossy(&direnv_output.stdout);
    if output.is_empty() {
        return Ok(None);
    }

    Ok(Some(
        serde_json::from_str(&output).context("failed to parse direnv output")?,
    ))
}

async fn load_shell_environment(
    dir: &Path,
    load_direnv: &DirenvSettings,
) -> Result<HashMap<String, String>> {
    let direnv_environment = match load_direnv {
        DirenvSettings::ShellHook => None,
        DirenvSettings::Direct => load_direnv_environment(dir).await?,
    }
    .unwrap_or(HashMap::default());

    let marker = "ZED_SHELL_START";
    let shell = env::var("SHELL").context(
        "SHELL environment variable is not assigned so we can't source login environment variables",
    )?;

    // What we're doing here is to spawn a shell and then `cd` into
    // the project directory to get the env in there as if the user
    // `cd`'d into it. We do that because tools like direnv, asdf, ...
    // hook into `cd` and only set up the env after that.
    //
    // If the user selects `Direct` for direnv, it would set an environment
    // variable that later uses to know that it should not run the hook.
    // We would include in `.envs` call so it is okay to run the hook
    // even if direnv direct mode is enabled.
    //
    // In certain shells we need to execute additional_command in order to
    // trigger the behavior of direnv, etc.
    //
    //
    // The `exit 0` is the result of hours of debugging, trying to find out
    // why running this command here, without `exit 0`, would mess
    // up signal process for our process so that `ctrl-c` doesn't work
    // anymore.
    //
    // We still don't know why `$SHELL -l -i -c '/usr/bin/env -0'`  would
    // do that, but it does, and `exit 0` helps.
    let additional_command = PathBuf::from(&shell)
        .file_name()
        .and_then(|f| f.to_str())
        .and_then(|shell| match shell {
            "fish" => Some("emit fish_prompt;"),
            _ => None,
        });

    let command = format!(
        "cd '{}';{} printf '%s' {marker}; /usr/bin/env; exit 0;",
        dir.display(),
        additional_command.unwrap_or("")
    );

    let output = smol::process::Command::new(&shell)
        .args(["-i", "-c", &command])
        .envs(direnv_environment)
        .output()
        .await
        .context("failed to spawn login shell to source login environment variables")?;

    anyhow::ensure!(
        output.status.success(),
        "login shell exited with error {:?}",
        output.status
    );

    let stdout = String::from_utf8_lossy(&output.stdout);
    let env_output_start = stdout.find(marker).ok_or_else(|| {
        anyhow!(
            "failed to parse output of `env` command in login shell: {}",
            stdout
        )
    })?;

    let mut parsed_env = HashMap::default();
    let env_output = &stdout[env_output_start + marker.len()..];

    parse_env_output(env_output, |key, value| {
        parsed_env.insert(key, value);
    });

    Ok(parsed_env)
}

fn remove_empty_hover_blocks(mut hover: Hover) -> Option<Hover> {
    hover
        .contents
        .retain(|hover_block| !hover_block.text.trim().is_empty());
    if hover.contents.is_empty() {
        None
    } else {
        Some(hover)
    }
}

#[derive(Debug)]
pub struct NoRepositoryError {}

impl std::fmt::Display for NoRepositoryError {
    fn fmt(&self, f: &mut std::fmt::Formatter<'_>) -> std::fmt::Result {
        write!(f, "no git repository for worktree found")
    }
}

impl std::error::Error for NoRepositoryError {}

fn serialize_location(location: &Location, cx: &AppContext) -> proto::Location {
    proto::Location {
        buffer_id: location.buffer.read(cx).remote_id().into(),
        start: Some(serialize_anchor(&location.range.start)),
        end: Some(serialize_anchor(&location.range.end)),
    }
}

fn deserialize_location(
    project: &Model<Project>,
    location: proto::Location,
    cx: &mut AppContext,
) -> Task<Result<Location>> {
    let buffer_id = match BufferId::new(location.buffer_id) {
        Ok(id) => id,
        Err(e) => return Task::ready(Err(e)),
    };
    let buffer_task = project.update(cx, |project, cx| {
        project.wait_for_remote_buffer(buffer_id, cx)
    });
    cx.spawn(|_| async move {
        let buffer = buffer_task.await?;
        let start = location
            .start
            .and_then(deserialize_anchor)
            .context("missing task context location start")?;
        let end = location
            .end
            .and_then(deserialize_anchor)
            .context("missing task context location end")?;
        Ok(Location {
            buffer,
            range: start..end,
        })
    })
}

#[derive(Copy, Clone, Debug, Default, PartialEq, Serialize)]
pub struct DiagnosticSummary {
    pub error_count: usize,
    pub warning_count: usize,
}

impl DiagnosticSummary {
    pub fn new<'a, T: 'a>(diagnostics: impl IntoIterator<Item = &'a DiagnosticEntry<T>>) -> Self {
        let mut this = Self {
            error_count: 0,
            warning_count: 0,
        };

        for entry in diagnostics {
            if entry.diagnostic.is_primary {
                match entry.diagnostic.severity {
                    DiagnosticSeverity::ERROR => this.error_count += 1,
                    DiagnosticSeverity::WARNING => this.warning_count += 1,
                    _ => {}
                }
            }
        }

        this
    }

    pub fn is_empty(&self) -> bool {
        self.error_count == 0 && self.warning_count == 0
    }

    pub fn to_proto(
        &self,
        language_server_id: LanguageServerId,
        path: &Path,
    ) -> proto::DiagnosticSummary {
        proto::DiagnosticSummary {
            path: path.to_string_lossy().to_string(),
            language_server_id: language_server_id.0 as u64,
            error_count: self.error_count as u32,
            warning_count: self.warning_count as u32,
        }
    }
}

pub fn sort_worktree_entries(entries: &mut Vec<Entry>) {
    entries.sort_by(|entry_a, entry_b| {
        compare_paths(
            (&entry_a.path, entry_a.is_file()),
            (&entry_b.path, entry_b.is_file()),
        )
    });
}

fn sort_search_matches(search_matches: &mut Vec<Model<Buffer>>, cx: &AppContext) {
    search_matches.sort_by(|buffer_a, buffer_b| {
        let path_a = buffer_a.read(cx).file().map(|file| file.path());
        let path_b = buffer_b.read(cx).file().map(|file| file.path());

        match (path_a, path_b) {
            (None, None) => cmp::Ordering::Equal,
            (None, Some(_)) => cmp::Ordering::Less,
            (Some(_), None) => cmp::Ordering::Greater,
            (Some(path_a), Some(path_b)) => {
                compare_paths((path_a.as_ref(), true), (path_b.as_ref(), true))
            }
        }
    });
}<|MERGE_RESOLUTION|>--- conflicted
+++ resolved
@@ -24,16 +24,14 @@
     TypedEnvelope, UserStore,
 };
 use clock::ReplicaId;
-<<<<<<< HEAD
-use collections::{btree_map, BTreeMap, BTreeSet, HashMap, HashSet, VecDeque};
+
 use dap::{
     client::{Breakpoint, DebugAdapterClient, DebugAdapterClientId, SerializedBreakpoint},
     debugger_settings::DebuggerSettings,
     transport::Payload,
 };
-=======
+
 use collections::{btree_map, BTreeMap, BTreeSet, HashMap, HashSet};
->>>>>>> ef22372f
 use debounced_delay::DebouncedDelay;
 use futures::{
     channel::mpsc::{self, UnboundedReceiver},
