--- conflicted
+++ resolved
@@ -396,13 +396,7 @@
 }
 
 impl Render for FeedbackModal {
-<<<<<<< HEAD
-    type Output = Div;
-
-    fn render(&mut self, cx: &mut ViewContext<Self>) -> Self::Output {
-=======
     fn render(&mut self, cx: &mut ViewContext<Self>) -> impl Element {
->>>>>>> 81b03d37
         self.update_submission_state(cx);
 
         let submit_button_text = if self.awaiting_submission() {
