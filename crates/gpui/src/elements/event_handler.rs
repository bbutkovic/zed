--- conflicted
+++ resolved
@@ -1,21 +1,11 @@
 use crate::{
-<<<<<<< HEAD
     geometry::vector::Vector2F, presenter::MeasurementContext, CursorRegion, DebugContext, Element,
-    ElementBox, Event, EventContext, LayoutContext, MouseButton, MouseEvent, MouseRegion,
+    ElementBox, Event, EventContext, LayoutContext, MouseButton, MouseButtonEvent, MouseRegion,
     NavigationDirection, PaintContext, SizeConstraint,
 };
 use pathfinder_geometry::rect::RectF;
 use serde_json::json;
-use std::{any::TypeId, ops::Range, rc::Rc};
-=======
-    geometry::vector::Vector2F, CursorRegion, DebugContext, Element, ElementBox, Event,
-    EventContext, LayoutContext, MouseButton, MouseButtonEvent, MouseRegion, NavigationDirection,
-    PaintContext, SizeConstraint,
-};
-use pathfinder_geometry::rect::RectF;
-use serde_json::json;
-use std::any::TypeId;
->>>>>>> 9286e5ea
+use std::{any::TypeId, ops::Range};
 
 pub struct EventHandler {
     child: ElementBox,
