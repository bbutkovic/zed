--- conflicted
+++ resolved
@@ -1186,7 +1186,6 @@
         self.peer.respond_with_error(receipt, error)
     }
 
-<<<<<<< HEAD
     fn handle_message(
         self: &Arc<Client>,
         message: Box<dyn AnyTypedEnvelope>,
@@ -1278,12 +1277,8 @@
         }
     }
 
-    pub fn start_telemetry(&self, db: Db) {
-        self.telemetry.start(db.clone());
-=======
     pub fn start_telemetry(&self) {
         self.telemetry.start();
->>>>>>> 11c1254e
     }
 
     pub fn report_event(&self, kind: &str, properties: Value) {
