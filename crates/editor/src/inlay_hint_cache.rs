/// Stores and updates all data received from LSP <a href="https://microsoft.github.io/language-server-protocol/specifications/lsp/3.17/specification/#textDocument_inlayHint">textDocument/inlayHint</a> requests.
/// Has nothing to do with other inlays, e.g. copilot suggestions — those are stored elsewhere.
/// On every update, cache may query for more inlay hints and update inlays on the screen.
///
/// Inlays stored on screen are in [`crate::display_map::inlay_map`] and this cache is the only way to update any inlay hint data in the visible hints in the inlay map.
/// For determining the update to the `inlay_map`, the cache requires a list of visible inlay hints — all other hints are not relevant and their separate updates are not influencing the cache work.
///
/// Due to the way the data is stored for both visible inlays and the cache, every inlay (and inlay hint) collection is editor-specific, so a single buffer may have multiple sets of inlays of open on different panes.
use std::{
    cmp,
    ops::{ControlFlow, Range},
    sync::Arc,
    time::Duration,
};

use crate::{
    display_map::Inlay, Anchor, Editor, ExcerptId, InlayId, MultiBuffer, MultiBufferSnapshot,
};
use anyhow::Context;
use clock::Global;
use futures::future;
use gpui::{AsyncWindowContext, Model, ModelContext, Task, ViewContext};
use language::{language_settings::InlayHintKind, Buffer, BufferSnapshot};
use parking_lot::RwLock;
use project::{InlayHint, ResolveState};

use collections::{hash_map, HashMap, HashSet};
use language::language_settings::InlayHintSettings;
use smol::lock::Semaphore;
use sum_tree::Bias;
use text::{BufferId, ToOffset, ToPoint};
use util::{post_inc, ResultExt};

pub struct InlayHintCache {
    hints: HashMap<ExcerptId, Arc<RwLock<CachedExcerptHints>>>,
    allowed_hint_kinds: HashSet<Option<InlayHintKind>>,
    version: usize,
    pub(super) enabled: bool,
    update_tasks: HashMap<ExcerptId, TasksForRanges>,
    refresh_task: Option<Task<()>>,
    invalidate_debounce: Option<Duration>,
    append_debounce: Option<Duration>,
    lsp_request_limiter: Arc<Semaphore>,
}

#[derive(Debug)]
struct TasksForRanges {
    tasks: Vec<Task<()>>,
    sorted_ranges: Vec<Range<language::Anchor>>,
}

#[derive(Debug)]
struct CachedExcerptHints {
    version: usize,
    buffer_version: Global,
    buffer_id: BufferId,
    ordered_hints: Vec<InlayId>,
    hints_by_id: HashMap<InlayId, InlayHint>,
}

/// A logic to apply when querying for new inlay hints and deciding what to do with the old entries in the cache in case of conflicts.
#[derive(Debug, Clone, Copy)]
pub(super) enum InvalidationStrategy {
    /// Hints reset is <a href="https://microsoft.github.io/language-server-protocol/specifications/lsp/3.17/specification/#workspace_inlayHint_refresh">requested</a> by the LSP server.
    /// Demands to re-query all inlay hints needed and invalidate all cached entries, but does not require instant update with invalidation.
    ///
    /// Despite nothing forbids language server from sending this request on every edit, it is expected to be sent only when certain internal server state update, invisible for the editor otherwise.
    RefreshRequested,
    /// Multibuffer excerpt(s) and/or singleton buffer(s) were edited at least on one place.
    /// Neither editor nor LSP is able to tell which open file hints' are not affected, so all of them have to be invalidated, re-queried and do that fast enough to avoid being slow, but also debounce to avoid loading hints on every fast keystroke sequence.
    BufferEdited,
    /// A new file got opened/new excerpt was added to a multibuffer/a [multi]buffer was scrolled to a new position.
    /// No invalidation should be done at all, all new hints are added to the cache.
    ///
    /// A special case is the settings change: in addition to LSP capabilities, Zed allows omitting certain hint kinds (defined by the corresponding LSP part: type/parameter/other).
    /// This does not lead to cache invalidation, but would require cache usage for determining which hints are not displayed and issuing an update to inlays on the screen.
    None,
}

/// A splice to send into the `inlay_map` for updating the visible inlays on the screen.
/// "Visible" inlays may not be displayed in the buffer right away, but those are ready to be displayed on further buffer scroll, pane item activations, etc. right away without additional LSP queries or settings changes.
/// The data in the cache is never used directly for displaying inlays on the screen, to avoid races with updates from LSP queries and sync overhead.
/// Splice is picked to help avoid extra hint flickering and "jumps" on the screen.
#[derive(Debug, Default)]
pub(super) struct InlaySplice {
    pub to_remove: Vec<InlayId>,
    pub to_insert: Vec<Inlay>,
}

#[derive(Debug)]
struct ExcerptHintsUpdate {
    excerpt_id: ExcerptId,
    remove_from_visible: HashSet<InlayId>,
    remove_from_cache: HashSet<InlayId>,
    add_to_cache: Vec<InlayHint>,
}

#[derive(Debug, Clone, Copy)]
struct ExcerptQuery {
    buffer_id: BufferId,
    excerpt_id: ExcerptId,
    cache_version: usize,
    invalidate: InvalidationStrategy,
    reason: &'static str,
}

impl InvalidationStrategy {
    fn should_invalidate(&self) -> bool {
        matches!(
            self,
            InvalidationStrategy::RefreshRequested | InvalidationStrategy::BufferEdited
        )
    }
}

impl TasksForRanges {
    fn new(query_ranges: QueryRanges, task: Task<()>) -> Self {
        let mut sorted_ranges = Vec::new();
        sorted_ranges.extend(query_ranges.before_visible);
        sorted_ranges.extend(query_ranges.visible);
        sorted_ranges.extend(query_ranges.after_visible);
        Self {
            tasks: vec![task],
            sorted_ranges,
        }
    }

    fn update_cached_tasks(
        &mut self,
        buffer_snapshot: &BufferSnapshot,
        query_ranges: QueryRanges,
        invalidate: InvalidationStrategy,
        spawn_task: impl FnOnce(QueryRanges) -> Task<()>,
    ) {
        let query_ranges = if invalidate.should_invalidate() {
            self.tasks.clear();
            self.sorted_ranges.clear();
            query_ranges
        } else {
            let mut non_cached_query_ranges = query_ranges;
            non_cached_query_ranges.before_visible = non_cached_query_ranges
                .before_visible
                .into_iter()
                .flat_map(|query_range| {
                    self.remove_cached_ranges_from_query(buffer_snapshot, query_range)
                })
                .collect();
            non_cached_query_ranges.visible = non_cached_query_ranges
                .visible
                .into_iter()
                .flat_map(|query_range| {
                    self.remove_cached_ranges_from_query(buffer_snapshot, query_range)
                })
                .collect();
            non_cached_query_ranges.after_visible = non_cached_query_ranges
                .after_visible
                .into_iter()
                .flat_map(|query_range| {
                    self.remove_cached_ranges_from_query(buffer_snapshot, query_range)
                })
                .collect();
            non_cached_query_ranges
        };

        if !query_ranges.is_empty() {
            self.tasks.push(spawn_task(query_ranges));
        }
    }

    fn remove_cached_ranges_from_query(
        &mut self,
        buffer_snapshot: &BufferSnapshot,
        query_range: Range<language::Anchor>,
    ) -> Vec<Range<language::Anchor>> {
        let mut ranges_to_query = Vec::new();
        let mut latest_cached_range = None::<&mut Range<language::Anchor>>;
        for cached_range in self
            .sorted_ranges
            .iter_mut()
            .skip_while(|cached_range| {
                cached_range
                    .end
                    .cmp(&query_range.start, buffer_snapshot)
                    .is_lt()
            })
            .take_while(|cached_range| {
                cached_range
                    .start
                    .cmp(&query_range.end, buffer_snapshot)
                    .is_le()
            })
        {
            match latest_cached_range {
                Some(latest_cached_range) => {
                    if latest_cached_range.end.offset.saturating_add(1) < cached_range.start.offset
                    {
                        ranges_to_query.push(latest_cached_range.end..cached_range.start);
                        cached_range.start = latest_cached_range.end;
                    }
                }
                None => {
                    if query_range
                        .start
                        .cmp(&cached_range.start, buffer_snapshot)
                        .is_lt()
                    {
                        ranges_to_query.push(query_range.start..cached_range.start);
                        cached_range.start = query_range.start;
                    }
                }
            }
            latest_cached_range = Some(cached_range);
        }

        match latest_cached_range {
            Some(latest_cached_range) => {
                if latest_cached_range.end.offset.saturating_add(1) < query_range.end.offset {
                    ranges_to_query.push(latest_cached_range.end..query_range.end);
                    latest_cached_range.end = query_range.end;
                }
            }
            None => {
                ranges_to_query.push(query_range.clone());
                self.sorted_ranges.push(query_range);
                self.sorted_ranges
                    .sort_by(|range_a, range_b| range_a.start.cmp(&range_b.start, buffer_snapshot));
            }
        }

        ranges_to_query
    }

    fn invalidate_range(&mut self, buffer: &BufferSnapshot, range: &Range<language::Anchor>) {
        self.sorted_ranges = self
            .sorted_ranges
            .drain(..)
            .filter_map(|mut cached_range| {
                if cached_range.start.cmp(&range.end, buffer).is_gt()
                    || cached_range.end.cmp(&range.start, buffer).is_lt()
                {
                    Some(vec![cached_range])
                } else if cached_range.start.cmp(&range.start, buffer).is_ge()
                    && cached_range.end.cmp(&range.end, buffer).is_le()
                {
                    None
                } else if range.start.cmp(&cached_range.start, buffer).is_ge()
                    && range.end.cmp(&cached_range.end, buffer).is_le()
                {
                    Some(vec![
                        cached_range.start..range.start,
                        range.end..cached_range.end,
                    ])
                } else if cached_range.start.cmp(&range.start, buffer).is_ge() {
                    cached_range.start = range.end;
                    Some(vec![cached_range])
                } else {
                    cached_range.end = range.start;
                    Some(vec![cached_range])
                }
            })
            .flatten()
            .collect();
    }
}

impl InlayHintCache {
    pub(super) fn new(inlay_hint_settings: InlayHintSettings) -> Self {
        Self {
            allowed_hint_kinds: inlay_hint_settings.enabled_inlay_hint_kinds(),
            enabled: inlay_hint_settings.enabled,
            hints: HashMap::default(),
            update_tasks: HashMap::default(),
            refresh_task: None,
            invalidate_debounce: debounce_value(inlay_hint_settings.edit_debounce_ms),
            append_debounce: debounce_value(inlay_hint_settings.scroll_debounce_ms),
            version: 0,
            lsp_request_limiter: Arc::new(Semaphore::new(MAX_CONCURRENT_LSP_REQUESTS)),
        }
    }

    /// Checks inlay hint settings for enabled hint kinds and general enabled state.
    /// Generates corresponding inlay_map splice updates on settings changes.
    /// Does not update inlay hint cache state on disabling or inlay hint kinds change: only reenabling forces new LSP queries.
    pub(super) fn update_settings(
        &mut self,
        multi_buffer: &Model<MultiBuffer>,
        new_hint_settings: InlayHintSettings,
        visible_hints: Vec<Inlay>,
        cx: &mut ViewContext<Editor>,
    ) -> ControlFlow<Option<InlaySplice>> {
        self.invalidate_debounce = debounce_value(new_hint_settings.edit_debounce_ms);
        self.append_debounce = debounce_value(new_hint_settings.scroll_debounce_ms);
        let new_allowed_hint_kinds = new_hint_settings.enabled_inlay_hint_kinds();
        match (self.enabled, new_hint_settings.enabled) {
            (false, false) => {
                self.allowed_hint_kinds = new_allowed_hint_kinds;
                ControlFlow::Break(None)
            }
            (true, true) => {
                if new_allowed_hint_kinds == self.allowed_hint_kinds {
                    ControlFlow::Break(None)
                } else {
                    let new_splice = self.new_allowed_hint_kinds_splice(
                        multi_buffer,
                        &visible_hints,
                        &new_allowed_hint_kinds,
                        cx,
                    );
                    if new_splice.is_some() {
                        self.version += 1;
                        self.allowed_hint_kinds = new_allowed_hint_kinds;
                    }
                    ControlFlow::Break(new_splice)
                }
            }
            (true, false) => {
                self.enabled = new_hint_settings.enabled;
                self.allowed_hint_kinds = new_allowed_hint_kinds;
                if self.hints.is_empty() {
                    ControlFlow::Break(None)
                } else {
                    self.clear();
                    ControlFlow::Break(Some(InlaySplice {
                        to_remove: visible_hints.iter().map(|inlay| inlay.id).collect(),
                        to_insert: Vec::new(),
                    }))
                }
            }
            (false, true) => {
                self.enabled = new_hint_settings.enabled;
                self.allowed_hint_kinds = new_allowed_hint_kinds;
                ControlFlow::Continue(())
            }
        }
    }

    /// If needed, queries LSP for new inlay hints, using the invalidation strategy given.
    /// To reduce inlay hint jumping, attempts to query a visible range of the editor(s) first,
    /// followed by the delayed queries of the same range above and below the visible one.
<<<<<<< HEAD
    /// This way, consequent refresh invocations are less likely to trigger LSP queries for the invisible ranges.
=======
    /// This way, subsequent refresh invocations are less likely to trigger LSP queries for the invisible ranges.
>>>>>>> 8b96ac81
    pub(super) fn spawn_hint_refresh(
        &mut self,
        reason_description: &'static str,
        excerpts_to_query: HashMap<ExcerptId, (Model<Buffer>, Global, Range<usize>)>,
        invalidate: InvalidationStrategy,
        ignore_debounce: bool,
        cx: &mut ViewContext<Editor>,
    ) -> Option<InlaySplice> {
        if !self.enabled {
            return None;
        }
        let mut invalidated_hints = Vec::new();
        if invalidate.should_invalidate() {
            self.update_tasks
                .retain(|task_excerpt_id, _| excerpts_to_query.contains_key(task_excerpt_id));
            self.hints.retain(|cached_excerpt, cached_hints| {
                let retain = excerpts_to_query.contains_key(cached_excerpt);
                if !retain {
                    invalidated_hints.extend(cached_hints.read().ordered_hints.iter().copied());
                }
                retain
            });
        }
        if excerpts_to_query.is_empty() && invalidated_hints.is_empty() {
            return None;
        }

        let cache_version = self.version + 1;
        let debounce_duration = if ignore_debounce {
            None
        } else if invalidate.should_invalidate() {
            self.invalidate_debounce
        } else {
            self.append_debounce
        };
        self.refresh_task = Some(cx.spawn(|editor, mut cx| async move {
            if let Some(debounce_duration) = debounce_duration {
                cx.background_executor().timer(debounce_duration).await;
            }

            editor
                .update(&mut cx, |editor, cx| {
                    spawn_new_update_tasks(
                        editor,
                        reason_description,
                        excerpts_to_query,
                        invalidate,
                        cache_version,
                        cx,
                    )
                })
                .ok();
        }));

        if invalidated_hints.is_empty() {
            None
        } else {
            Some(InlaySplice {
                to_remove: invalidated_hints,
                to_insert: Vec::new(),
            })
        }
    }

    fn new_allowed_hint_kinds_splice(
        &self,
        multi_buffer: &Model<MultiBuffer>,
        visible_hints: &[Inlay],
        new_kinds: &HashSet<Option<InlayHintKind>>,
        cx: &mut ViewContext<Editor>,
    ) -> Option<InlaySplice> {
        let old_kinds = &self.allowed_hint_kinds;
        if new_kinds == old_kinds {
            return None;
        }

        let mut to_remove = Vec::new();
        let mut to_insert = Vec::new();
        let mut shown_hints_to_remove = visible_hints.iter().fold(
            HashMap::<ExcerptId, Vec<(Anchor, InlayId)>>::default(),
            |mut current_hints, inlay| {
                current_hints
                    .entry(inlay.position.excerpt_id)
                    .or_default()
                    .push((inlay.position, inlay.id));
                current_hints
            },
        );

        let multi_buffer = multi_buffer.read(cx);
        let multi_buffer_snapshot = multi_buffer.snapshot(cx);

        for (excerpt_id, excerpt_cached_hints) in &self.hints {
            let shown_excerpt_hints_to_remove =
                shown_hints_to_remove.entry(*excerpt_id).or_default();
            let excerpt_cached_hints = excerpt_cached_hints.read();
            let mut excerpt_cache = excerpt_cached_hints.ordered_hints.iter().fuse().peekable();
            shown_excerpt_hints_to_remove.retain(|(shown_anchor, shown_hint_id)| {
                let Some(buffer) = shown_anchor
                    .buffer_id
                    .and_then(|buffer_id| multi_buffer.buffer(buffer_id))
                else {
                    return false;
                };
                let buffer_snapshot = buffer.read(cx).snapshot();
                loop {
                    match excerpt_cache.peek() {
                        Some(&cached_hint_id) => {
                            let cached_hint = &excerpt_cached_hints.hints_by_id[cached_hint_id];
                            if cached_hint_id == shown_hint_id {
                                excerpt_cache.next();
                                return !new_kinds.contains(&cached_hint.kind);
                            }

                            match cached_hint
                                .position
                                .cmp(&shown_anchor.text_anchor, &buffer_snapshot)
                            {
                                cmp::Ordering::Less | cmp::Ordering::Equal => {
                                    if !old_kinds.contains(&cached_hint.kind)
                                        && new_kinds.contains(&cached_hint.kind)
                                    {
                                        if let Some(anchor) = multi_buffer_snapshot
                                            .anchor_in_excerpt(*excerpt_id, cached_hint.position)
                                        {
                                            to_insert.push(Inlay::hint(
                                                cached_hint_id.id(),
                                                anchor,
                                                cached_hint,
                                            ));
                                        }
                                    }
                                    excerpt_cache.next();
                                }
                                cmp::Ordering::Greater => return true,
                            }
                        }
                        None => return true,
                    }
                }
            });

            for cached_hint_id in excerpt_cache {
                let maybe_missed_cached_hint = &excerpt_cached_hints.hints_by_id[cached_hint_id];
                let cached_hint_kind = maybe_missed_cached_hint.kind;
                if !old_kinds.contains(&cached_hint_kind) && new_kinds.contains(&cached_hint_kind) {
                    if let Some(anchor) = multi_buffer_snapshot
                        .anchor_in_excerpt(*excerpt_id, maybe_missed_cached_hint.position)
                    {
                        to_insert.push(Inlay::hint(
                            cached_hint_id.id(),
                            anchor,
                            maybe_missed_cached_hint,
                        ));
                    }
                }
            }
        }

        to_remove.extend(
            shown_hints_to_remove
                .into_values()
                .flatten()
                .map(|(_, hint_id)| hint_id),
        );
        if to_remove.is_empty() && to_insert.is_empty() {
            None
        } else {
            Some(InlaySplice {
                to_remove,
                to_insert,
            })
        }
    }

    /// Completely forget of certain excerpts that were removed from the multibuffer.
    pub(super) fn remove_excerpts(
        &mut self,
        excerpts_removed: Vec<ExcerptId>,
    ) -> Option<InlaySplice> {
        let mut to_remove = Vec::new();
        for excerpt_to_remove in excerpts_removed {
            self.update_tasks.remove(&excerpt_to_remove);
            if let Some(cached_hints) = self.hints.remove(&excerpt_to_remove) {
                let cached_hints = cached_hints.read();
                to_remove.extend(cached_hints.ordered_hints.iter().copied());
            }
        }
        if to_remove.is_empty() {
            None
        } else {
            self.version += 1;
            Some(InlaySplice {
                to_remove,
                to_insert: Vec::new(),
            })
        }
    }

    pub(super) fn clear(&mut self) {
        if !self.update_tasks.is_empty() || !self.hints.is_empty() {
            self.version += 1;
        }
        self.update_tasks.clear();
        self.hints.clear();
    }

    pub(super) fn hint_by_id(&self, excerpt_id: ExcerptId, hint_id: InlayId) -> Option<InlayHint> {
        self.hints
            .get(&excerpt_id)?
            .read()
            .hints_by_id
            .get(&hint_id)
            .cloned()
    }

    pub fn hints(&self) -> Vec<InlayHint> {
        let mut hints = Vec::new();
        for excerpt_hints in self.hints.values() {
            let excerpt_hints = excerpt_hints.read();
            hints.extend(
                excerpt_hints
                    .ordered_hints
                    .iter()
                    .map(|id| &excerpt_hints.hints_by_id[id])
                    .cloned(),
            );
        }
        hints
    }

    pub fn version(&self) -> usize {
        self.version
    }

    /// Queries a certain hint from the cache for extra data via the LSP <a href="https://microsoft.github.io/language-server-protocol/specifications/lsp/3.17/specification/#inlayHint_resolve">resolve</a> request.
    pub(super) fn spawn_hint_resolve(
        &self,
        buffer_id: BufferId,
        excerpt_id: ExcerptId,
        id: InlayId,
        cx: &mut ViewContext<'_, Editor>,
    ) {
        if let Some(excerpt_hints) = self.hints.get(&excerpt_id) {
            let mut guard = excerpt_hints.write();
            if let Some(cached_hint) = guard.hints_by_id.get_mut(&id) {
                if let ResolveState::CanResolve(server_id, _) = &cached_hint.resolve_state {
                    let hint_to_resolve = cached_hint.clone();
                    let server_id = *server_id;
                    cached_hint.resolve_state = ResolveState::Resolving;
                    drop(guard);
                    cx.spawn(|editor, mut cx| async move {
                        let resolved_hint_task = editor.update(&mut cx, |editor, cx| {
                            editor
                                .buffer()
                                .read(cx)
                                .buffer(buffer_id)
                                .and_then(|buffer| {
                                    let project = editor.project.as_ref()?;
                                    Some(project.update(cx, |project, cx| {
                                        project.resolve_inlay_hint(
                                            hint_to_resolve,
                                            buffer,
                                            server_id,
                                            cx,
                                        )
                                    }))
                                })
                        })?;
                        if let Some(resolved_hint_task) = resolved_hint_task {
                            let mut resolved_hint =
                                resolved_hint_task.await.context("hint resolve task")?;
                            editor.update(&mut cx, |editor, _| {
                                if let Some(excerpt_hints) =
                                    editor.inlay_hint_cache.hints.get(&excerpt_id)
                                {
                                    let mut guard = excerpt_hints.write();
                                    if let Some(cached_hint) = guard.hints_by_id.get_mut(&id) {
                                        if cached_hint.resolve_state == ResolveState::Resolving {
                                            resolved_hint.resolve_state = ResolveState::Resolved;
                                            *cached_hint = resolved_hint;
                                        }
                                    }
                                }
                            })?;
                        }

                        anyhow::Ok(())
                    })
                    .detach_and_log_err(cx);
                }
            }
        }
    }
}

fn debounce_value(debounce_ms: u64) -> Option<Duration> {
    if debounce_ms > 0 {
        Some(Duration::from_millis(debounce_ms))
    } else {
        None
    }
}

fn spawn_new_update_tasks(
    editor: &mut Editor,
    reason: &'static str,
    excerpts_to_query: HashMap<ExcerptId, (Model<Buffer>, Global, Range<usize>)>,
    invalidate: InvalidationStrategy,
    update_cache_version: usize,
    cx: &mut ViewContext<'_, Editor>,
) {
    for (excerpt_id, (excerpt_buffer, new_task_buffer_version, excerpt_visible_range)) in
        excerpts_to_query
    {
        if excerpt_visible_range.is_empty() {
            continue;
        }
        let buffer = excerpt_buffer.read(cx);
        let buffer_id = buffer.remote_id();
        let buffer_snapshot = buffer.snapshot();
        if buffer_snapshot
            .version()
            .changed_since(&new_task_buffer_version)
        {
            continue;
        }

        if let Some(cached_excerpt_hints) = editor.inlay_hint_cache.hints.get(&excerpt_id) {
            let cached_excerpt_hints = cached_excerpt_hints.read();
            let cached_buffer_version = &cached_excerpt_hints.buffer_version;
            if cached_excerpt_hints.version > update_cache_version
                || cached_buffer_version.changed_since(&new_task_buffer_version)
            {
                continue;
            }
        };

        let Some(query_ranges) = editor.buffer.update(cx, |multi_buffer, cx| {
            determine_query_ranges(
                multi_buffer,
                excerpt_id,
                &excerpt_buffer,
                excerpt_visible_range,
                cx,
            )
        }) else {
            return;
        };
        let query = ExcerptQuery {
            buffer_id,
            excerpt_id,
            cache_version: update_cache_version,
            invalidate,
            reason,
        };

        let mut new_update_task =
            |query_ranges| new_update_task(query, query_ranges, excerpt_buffer.clone(), cx);

        match editor.inlay_hint_cache.update_tasks.entry(excerpt_id) {
            hash_map::Entry::Occupied(mut o) => {
                o.get_mut().update_cached_tasks(
                    &buffer_snapshot,
                    query_ranges,
                    invalidate,
                    new_update_task,
                );
            }
            hash_map::Entry::Vacant(v) => {
                v.insert(TasksForRanges::new(
                    query_ranges.clone(),
                    new_update_task(query_ranges),
                ));
            }
        }
    }
}

#[derive(Debug, Clone)]
struct QueryRanges {
    before_visible: Vec<Range<language::Anchor>>,
    visible: Vec<Range<language::Anchor>>,
    after_visible: Vec<Range<language::Anchor>>,
}

impl QueryRanges {
    fn is_empty(&self) -> bool {
        self.before_visible.is_empty() && self.visible.is_empty() && self.after_visible.is_empty()
    }
}

fn determine_query_ranges(
    multi_buffer: &mut MultiBuffer,
    excerpt_id: ExcerptId,
    excerpt_buffer: &Model<Buffer>,
    excerpt_visible_range: Range<usize>,
    cx: &mut ModelContext<'_, MultiBuffer>,
) -> Option<QueryRanges> {
    let full_excerpt_range = multi_buffer
        .excerpts_for_buffer(excerpt_buffer, cx)
        .into_iter()
        .find(|(id, _)| id == &excerpt_id)
        .map(|(_, range)| range.context)?;
    let buffer = excerpt_buffer.read(cx);
    let snapshot = buffer.snapshot();
    let excerpt_visible_len = excerpt_visible_range.end - excerpt_visible_range.start;

    let visible_range = if excerpt_visible_range.start == excerpt_visible_range.end {
        return None;
    } else {
        vec![
            buffer.anchor_before(snapshot.clip_offset(excerpt_visible_range.start, Bias::Left))
                ..buffer.anchor_after(snapshot.clip_offset(excerpt_visible_range.end, Bias::Right)),
        ]
    };

    let full_excerpt_range_end_offset = full_excerpt_range.end.to_offset(&snapshot);
    let after_visible_range_start = excerpt_visible_range
        .end
        .saturating_add(1)
        .min(full_excerpt_range_end_offset)
        .min(buffer.len());
    let after_visible_range = if after_visible_range_start == full_excerpt_range_end_offset {
        Vec::new()
    } else {
        let after_range_end_offset = after_visible_range_start
            .saturating_add(excerpt_visible_len)
            .min(full_excerpt_range_end_offset)
            .min(buffer.len());
        vec![
            buffer.anchor_before(snapshot.clip_offset(after_visible_range_start, Bias::Left))
                ..buffer.anchor_after(snapshot.clip_offset(after_range_end_offset, Bias::Right)),
        ]
    };

    let full_excerpt_range_start_offset = full_excerpt_range.start.to_offset(&snapshot);
    let before_visible_range_end = excerpt_visible_range
        .start
        .saturating_sub(1)
        .max(full_excerpt_range_start_offset);
    let before_visible_range = if before_visible_range_end == full_excerpt_range_start_offset {
        Vec::new()
    } else {
        let before_range_start_offset = before_visible_range_end
            .saturating_sub(excerpt_visible_len)
            .max(full_excerpt_range_start_offset);
        vec![
            buffer.anchor_before(snapshot.clip_offset(before_range_start_offset, Bias::Left))
                ..buffer.anchor_after(snapshot.clip_offset(before_visible_range_end, Bias::Right)),
        ]
    };

    Some(QueryRanges {
        before_visible: before_visible_range,
        visible: visible_range,
        after_visible: after_visible_range,
    })
}

const MAX_CONCURRENT_LSP_REQUESTS: usize = 5;
const INVISIBLE_RANGES_HINTS_REQUEST_DELAY_MILLIS: u64 = 400;

fn new_update_task(
    query: ExcerptQuery,
    query_ranges: QueryRanges,
    excerpt_buffer: Model<Buffer>,
    cx: &mut ViewContext<'_, Editor>,
) -> Task<()> {
    cx.spawn(move |editor, mut cx| async move {
        let visible_range_update_results = future::join_all(
            query_ranges
                .visible
                .into_iter()
                .filter_map(|visible_range| {
                    let fetch_task = editor
                        .update(&mut cx, |_, cx| {
                            fetch_and_update_hints(
                                excerpt_buffer.clone(),
                                query,
                                visible_range.clone(),
                                query.invalidate.should_invalidate(),
                                cx,
                            )
                        })
                        .log_err()?;
                    Some(async move { (visible_range, fetch_task.await) })
                }),
        )
        .await;

        let hint_delay = cx.background_executor().timer(Duration::from_millis(
            INVISIBLE_RANGES_HINTS_REQUEST_DELAY_MILLIS,
        ));

        let query_range_failed =
            |range: &Range<language::Anchor>, e: anyhow::Error, cx: &mut AsyncWindowContext| {
                log::error!("inlay hint update task for range failed: {e:#?}");
                editor
                    .update(cx, |editor, cx| {
                        if let Some(task_ranges) = editor
                            .inlay_hint_cache
                            .update_tasks
                            .get_mut(&query.excerpt_id)
                        {
                            let buffer_snapshot = excerpt_buffer.read(cx).snapshot();
                            task_ranges.invalidate_range(&buffer_snapshot, range);
                        }
                    })
                    .ok()
            };

        for (range, result) in visible_range_update_results {
            if let Err(e) = result {
                query_range_failed(&range, e, &mut cx);
            }
        }

        hint_delay.await;
        let invisible_range_update_results = future::join_all(
            query_ranges
                .before_visible
                .into_iter()
                .chain(query_ranges.after_visible.into_iter())
                .filter_map(|invisible_range| {
                    let fetch_task = editor
                        .update(&mut cx, |_, cx| {
                            fetch_and_update_hints(
                                excerpt_buffer.clone(),
                                query,
                                invisible_range.clone(),
                                false, // visible screen request already invalidated the entries
                                cx,
                            )
                        })
                        .log_err()?;
                    Some(async move { (invisible_range, fetch_task.await) })
                }),
        )
        .await;
        for (range, result) in invisible_range_update_results {
            if let Err(e) = result {
                query_range_failed(&range, e, &mut cx);
            }
        }
    })
}

fn fetch_and_update_hints(
    excerpt_buffer: Model<Buffer>,
    query: ExcerptQuery,
    fetch_range: Range<language::Anchor>,
    invalidate: bool,
    cx: &mut ViewContext<Editor>,
) -> Task<anyhow::Result<()>> {
    cx.spawn(|editor, mut cx| async move {
        let buffer_snapshot = excerpt_buffer.update(&mut cx, |buffer, _| buffer.snapshot())?;
        let (lsp_request_limiter, multi_buffer_snapshot) = editor.update(&mut cx, |editor, cx| {
            let multi_buffer_snapshot  = editor.buffer().update(cx, |buffer, cx| buffer.snapshot(cx));
            let lsp_request_limiter = Arc::clone(&editor.inlay_hint_cache.lsp_request_limiter);
            (lsp_request_limiter, multi_buffer_snapshot)
        })?;

        let (lsp_request_guard, got_throttled) = if query.invalidate.should_invalidate() {
            (None, false)
        } else {
            match lsp_request_limiter.try_acquire() {
                Some(guard) => (Some(guard), false),
                None => (Some(lsp_request_limiter.acquire().await), true),
            }
        };
        let fetch_range_to_log =
            fetch_range.start.to_point(&buffer_snapshot)..fetch_range.end.to_point(&buffer_snapshot);
        let inlay_hints_fetch_task = editor
            .update(&mut cx, |editor, cx| {
                if got_throttled {
                    let query_not_around_visible_range = match editor.excerpts_for_inlay_hints_query(None, cx).remove(&query.excerpt_id) {
                        Some((_, _, current_visible_range)) => {
                            let visible_offset_length = current_visible_range.len();
                            let double_visible_range = current_visible_range
                                .start
                                .saturating_sub(visible_offset_length)
                                ..current_visible_range
                                    .end
                                    .saturating_add(visible_offset_length)
                                    .min(buffer_snapshot.len());
                            !double_visible_range
                                .contains(&fetch_range.start.to_offset(&buffer_snapshot))
                                && !double_visible_range
                                    .contains(&fetch_range.end.to_offset(&buffer_snapshot))
                        },
                        None => true,
                    };
                    if query_not_around_visible_range {
                        log::trace!("Fetching inlay hints for range {fetch_range_to_log:?} got throttled and fell off the current visible range, skipping.");
                        if let Some(task_ranges) = editor
                            .inlay_hint_cache
                            .update_tasks
                            .get_mut(&query.excerpt_id)
                        {
                            task_ranges.invalidate_range(&buffer_snapshot, &fetch_range);
                        }
                        return None;
                    }
                }
                editor
                    .buffer()
                    .read(cx)
                    .buffer(query.buffer_id)
                    .and_then(|buffer| {
                        let project = editor.project.as_ref()?;
                        Some(project.update(cx, |project, cx| {
                            project.inlay_hints(buffer, fetch_range.clone(), cx)
                        }))
                    })
            })
            .ok()
            .flatten();

        let cached_excerpt_hints = editor.update(&mut cx, |editor, _| {
            editor
                .inlay_hint_cache
                .hints
                .get(&query.excerpt_id)
                .cloned()
        })?;

        let visible_hints = editor.update(&mut cx, |editor, cx| editor.visible_inlay_hints(cx))?;
        let new_hints = match inlay_hints_fetch_task {
            Some(fetch_task) => {
                log::debug!(
                    "Fetching inlay hints for range {fetch_range_to_log:?}, reason: {query_reason}, invalidate: {invalidate}",
                    query_reason = query.reason,
                );
                log::trace!(
                    "Currently visible hints: {visible_hints:?}, cached hints present: {}",
                    cached_excerpt_hints.is_some(),
                );
                fetch_task.await.context("inlay hint fetch task")?
            }
            None => return Ok(()),
        };
        drop(lsp_request_guard);
        log::debug!(
            "Fetched {} hints for range {fetch_range_to_log:?}",
            new_hints.len()
        );
        log::trace!("Fetched hints: {new_hints:?}");

        let background_task_buffer_snapshot = buffer_snapshot.clone();
        let background_fetch_range = fetch_range.clone();
        let new_update = cx
            .background_executor()
            .spawn(async move {
                calculate_hint_updates(
                    query.excerpt_id,
                    invalidate,
                    background_fetch_range,
                    new_hints,
                    &background_task_buffer_snapshot,
                    cached_excerpt_hints,
                    &visible_hints,
                )
            })
            .await;
        if let Some(new_update) = new_update {
            log::debug!(
                "Applying update for range {fetch_range_to_log:?}: remove from editor: {}, remove from cache: {}, add to cache: {}",
                new_update.remove_from_visible.len(),
                new_update.remove_from_cache.len(),
                new_update.add_to_cache.len()
            );
            log::trace!("New update: {new_update:?}");
            editor
                .update(&mut cx, |editor, cx| {
                    apply_hint_update(
                        editor,
                        new_update,
                        query,
                        invalidate,
                        buffer_snapshot,
                        multi_buffer_snapshot,
                        cx,
                    );
                })
                .ok();
        }
        anyhow::Ok(())
    })
}

fn calculate_hint_updates(
    excerpt_id: ExcerptId,
    invalidate: bool,
    fetch_range: Range<language::Anchor>,
    new_excerpt_hints: Vec<InlayHint>,
    buffer_snapshot: &BufferSnapshot,
    cached_excerpt_hints: Option<Arc<RwLock<CachedExcerptHints>>>,
    visible_hints: &[Inlay],
) -> Option<ExcerptHintsUpdate> {
    let mut add_to_cache = Vec::<InlayHint>::new();
    let mut excerpt_hints_to_persist = HashMap::default();
    for new_hint in new_excerpt_hints {
        if !contains_position(&fetch_range, new_hint.position, buffer_snapshot) {
            continue;
        }
        let missing_from_cache = match &cached_excerpt_hints {
            Some(cached_excerpt_hints) => {
                let cached_excerpt_hints = cached_excerpt_hints.read();
                match cached_excerpt_hints
                    .ordered_hints
                    .binary_search_by(|probe| {
                        cached_excerpt_hints.hints_by_id[probe]
                            .position
                            .cmp(&new_hint.position, buffer_snapshot)
                    }) {
                    Ok(ix) => {
                        let mut missing_from_cache = true;
                        for id in &cached_excerpt_hints.ordered_hints[ix..] {
                            let cached_hint = &cached_excerpt_hints.hints_by_id[id];
                            if new_hint
                                .position
                                .cmp(&cached_hint.position, buffer_snapshot)
                                .is_gt()
                            {
                                break;
                            }
                            if cached_hint == &new_hint {
                                excerpt_hints_to_persist.insert(*id, cached_hint.kind);
                                missing_from_cache = false;
                            }
                        }
                        missing_from_cache
                    }
                    Err(_) => true,
                }
            }
            None => true,
        };
        if missing_from_cache {
            add_to_cache.push(new_hint);
        }
    }

    let mut remove_from_visible = HashSet::default();
    let mut remove_from_cache = HashSet::default();
    if invalidate {
        remove_from_visible.extend(
            visible_hints
                .iter()
                .filter(|hint| hint.position.excerpt_id == excerpt_id)
                .map(|inlay_hint| inlay_hint.id)
                .filter(|hint_id| !excerpt_hints_to_persist.contains_key(hint_id)),
        );

        if let Some(cached_excerpt_hints) = &cached_excerpt_hints {
            let cached_excerpt_hints = cached_excerpt_hints.read();
            remove_from_cache.extend(
                cached_excerpt_hints
                    .ordered_hints
                    .iter()
                    .filter(|cached_inlay_id| {
                        !excerpt_hints_to_persist.contains_key(cached_inlay_id)
                    })
                    .copied(),
            );
            remove_from_visible.extend(remove_from_cache.iter().cloned());
        }
    }

    if remove_from_visible.is_empty() && remove_from_cache.is_empty() && add_to_cache.is_empty() {
        None
    } else {
        Some(ExcerptHintsUpdate {
            excerpt_id,
            remove_from_visible,
            remove_from_cache,
            add_to_cache,
        })
    }
}

fn contains_position(
    range: &Range<language::Anchor>,
    position: language::Anchor,
    buffer_snapshot: &BufferSnapshot,
) -> bool {
    range.start.cmp(&position, buffer_snapshot).is_le()
        && range.end.cmp(&position, buffer_snapshot).is_ge()
}

fn apply_hint_update(
    editor: &mut Editor,
    new_update: ExcerptHintsUpdate,
    query: ExcerptQuery,
    invalidate: bool,
    buffer_snapshot: BufferSnapshot,
    multi_buffer_snapshot: MultiBufferSnapshot,
    cx: &mut ViewContext<'_, Editor>,
) {
    let cached_excerpt_hints = editor
        .inlay_hint_cache
        .hints
        .entry(new_update.excerpt_id)
        .or_insert_with(|| {
            Arc::new(RwLock::new(CachedExcerptHints {
                version: query.cache_version,
                buffer_version: buffer_snapshot.version().clone(),
                buffer_id: query.buffer_id,
                ordered_hints: Vec::new(),
                hints_by_id: HashMap::default(),
            }))
        });
    let mut cached_excerpt_hints = cached_excerpt_hints.write();
    match query.cache_version.cmp(&cached_excerpt_hints.version) {
        cmp::Ordering::Less => return,
        cmp::Ordering::Greater | cmp::Ordering::Equal => {
            cached_excerpt_hints.version = query.cache_version;
        }
    }

    let mut cached_inlays_changed = !new_update.remove_from_cache.is_empty();
    cached_excerpt_hints
        .ordered_hints
        .retain(|hint_id| !new_update.remove_from_cache.contains(hint_id));
    cached_excerpt_hints
        .hints_by_id
        .retain(|hint_id, _| !new_update.remove_from_cache.contains(hint_id));
    let mut splice = InlaySplice::default();
    splice.to_remove.extend(new_update.remove_from_visible);
    for new_hint in new_update.add_to_cache {
        let insert_position = match cached_excerpt_hints
            .ordered_hints
            .binary_search_by(|probe| {
                cached_excerpt_hints.hints_by_id[probe]
                    .position
                    .cmp(&new_hint.position, &buffer_snapshot)
            }) {
            Ok(i) => {
                let mut insert_position = Some(i);
                for id in &cached_excerpt_hints.ordered_hints[i..] {
                    let cached_hint = &cached_excerpt_hints.hints_by_id[id];
                    if new_hint
                        .position
                        .cmp(&cached_hint.position, &buffer_snapshot)
                        .is_gt()
                    {
                        break;
                    }
                    if cached_hint.text() == new_hint.text() {
                        insert_position = None;
                        break;
                    }
                }
                insert_position
            }
            Err(i) => Some(i),
        };

        if let Some(insert_position) = insert_position {
            let new_inlay_id = post_inc(&mut editor.next_inlay_id);
            if editor
                .inlay_hint_cache
                .allowed_hint_kinds
                .contains(&new_hint.kind)
            {
                if let Some(new_hint_position) =
                    multi_buffer_snapshot.anchor_in_excerpt(query.excerpt_id, new_hint.position)
                {
                    splice
                        .to_insert
                        .push(Inlay::hint(new_inlay_id, new_hint_position, &new_hint));
                }
            }
            let new_id = InlayId::Hint(new_inlay_id);
            cached_excerpt_hints.hints_by_id.insert(new_id, new_hint);
            cached_excerpt_hints
                .ordered_hints
                .insert(insert_position, new_id);
            cached_inlays_changed = true;
        }
    }
    cached_excerpt_hints.buffer_version = buffer_snapshot.version().clone();
    drop(cached_excerpt_hints);

    if invalidate {
        let mut outdated_excerpt_caches = HashSet::default();
        for (excerpt_id, excerpt_hints) in &editor.inlay_hint_cache().hints {
            let excerpt_hints = excerpt_hints.read();
            if excerpt_hints.buffer_id == query.buffer_id
                && excerpt_id != &query.excerpt_id
                && buffer_snapshot
                    .version()
                    .changed_since(&excerpt_hints.buffer_version)
            {
                outdated_excerpt_caches.insert(*excerpt_id);
                splice
                    .to_remove
                    .extend(excerpt_hints.ordered_hints.iter().copied());
            }
        }
        cached_inlays_changed |= !outdated_excerpt_caches.is_empty();
        editor
            .inlay_hint_cache
            .hints
            .retain(|excerpt_id, _| !outdated_excerpt_caches.contains(excerpt_id));
    }

    let InlaySplice {
        to_remove,
        to_insert,
    } = splice;
    let displayed_inlays_changed = !to_remove.is_empty() || !to_insert.is_empty();
    if cached_inlays_changed || displayed_inlays_changed {
        editor.inlay_hint_cache.version += 1;
    }
    if displayed_inlays_changed {
        editor.splice_inlays(to_remove, to_insert, cx)
    }
}

#[cfg(test)]
pub mod tests {
    use std::sync::atomic::{AtomicBool, AtomicU32, AtomicUsize, Ordering};

    use crate::{
        scroll::{scroll_amount::ScrollAmount, Autoscroll},
        ExcerptRange,
    };
    use futures::StreamExt;
    use gpui::{Context, SemanticVersion, TestAppContext, WindowHandle};
    use itertools::Itertools;
    use language::{
        language_settings::AllLanguageSettingsContent, Capability, FakeLspAdapter, Language,
        LanguageConfig, LanguageMatcher,
    };
    use lsp::FakeLanguageServer;
    use parking_lot::Mutex;
    use project::{FakeFs, Project};
    use serde_json::json;
    use settings::SettingsStore;
    use text::{Point, ToPoint};

    use crate::editor_tests::update_test_language_settings;

    use super::*;

    #[gpui::test]
    async fn test_basic_cache_update_with_duplicate_hints(cx: &mut gpui::TestAppContext) {
        let allowed_hint_kinds = HashSet::from_iter([None, Some(InlayHintKind::Type)]);
        init_test(cx, |settings| {
            settings.defaults.inlay_hints = Some(InlayHintSettings {
                enabled: true,
                edit_debounce_ms: 0,
                scroll_debounce_ms: 0,
                show_type_hints: allowed_hint_kinds.contains(&Some(InlayHintKind::Type)),
                show_parameter_hints: allowed_hint_kinds.contains(&Some(InlayHintKind::Parameter)),
                show_other_hints: allowed_hint_kinds.contains(&None),
                show_background: false,
            })
        });

        let (file_with_hints, editor, fake_server) = prepare_test_objects(cx).await;
        let lsp_request_count = Arc::new(AtomicU32::new(0));
        fake_server
            .handle_request::<lsp::request::InlayHintRequest, _, _>(move |params, _| {
                let task_lsp_request_count = Arc::clone(&lsp_request_count);
                async move {
                    assert_eq!(
                        params.text_document.uri,
                        lsp::Url::from_file_path(file_with_hints).unwrap(),
                    );
                    let current_call_id =
                        Arc::clone(&task_lsp_request_count).fetch_add(1, Ordering::SeqCst);
                    let mut new_hints = Vec::with_capacity(2 * current_call_id as usize);
                    for _ in 0..2 {
                        let mut i = current_call_id;
                        loop {
                            new_hints.push(lsp::InlayHint {
                                position: lsp::Position::new(0, i),
                                label: lsp::InlayHintLabel::String(i.to_string()),
                                kind: None,
                                text_edits: None,
                                tooltip: None,
                                padding_left: None,
                                padding_right: None,
                                data: None,
                            });
                            if i == 0 {
                                break;
                            }
                            i -= 1;
                        }
                    }

                    Ok(Some(new_hints))
                }
            })
            .next()
            .await;
        cx.executor().run_until_parked();

        let mut edits_made = 1;
        editor
            .update(cx, |editor, cx| {
                let expected_hints = vec!["0".to_string()];
                assert_eq!(
                    expected_hints,
                    cached_hint_labels(editor),
                    "Should get its first hints when opening the editor"
                );
                assert_eq!(expected_hints, visible_hint_labels(editor, cx));
                let inlay_cache = editor.inlay_hint_cache();
                assert_eq!(
                    inlay_cache.allowed_hint_kinds, allowed_hint_kinds,
                    "Cache should use editor settings to get the allowed hint kinds"
                );
                assert_eq!(
                    inlay_cache.version, edits_made,
                    "The editor update the cache version after every cache/view change"
                );
            })
            .unwrap();

        editor
            .update(cx, |editor, cx| {
                editor.change_selections(None, cx, |s| s.select_ranges([13..13]));
                editor.handle_input("some change", cx);
                edits_made += 1;
            })
            .unwrap();
        cx.executor().run_until_parked();
        editor
            .update(cx, |editor, cx| {
                let expected_hints = vec!["0".to_string(), "1".to_string()];
                assert_eq!(
                    expected_hints,
                    cached_hint_labels(editor),
                    "Should get new hints after an edit"
                );
                assert_eq!(expected_hints, visible_hint_labels(editor, cx));
                let inlay_cache = editor.inlay_hint_cache();
                assert_eq!(
                    inlay_cache.allowed_hint_kinds, allowed_hint_kinds,
                    "Cache should use editor settings to get the allowed hint kinds"
                );
                assert_eq!(
                    inlay_cache.version, edits_made,
                    "The editor update the cache version after every cache/view change"
                );
            })
            .unwrap();

        fake_server
            .request::<lsp::request::InlayHintRefreshRequest>(())
            .await
            .expect("inlay refresh request failed");
        edits_made += 1;
        cx.executor().run_until_parked();
        editor
            .update(cx, |editor, cx| {
                let expected_hints = vec!["0".to_string(), "1".to_string(), "2".to_string()];
                assert_eq!(
                    expected_hints,
                    cached_hint_labels(editor),
                    "Should get new hints after hint refresh/ request"
                );
                assert_eq!(expected_hints, visible_hint_labels(editor, cx));
                let inlay_cache = editor.inlay_hint_cache();
                assert_eq!(
                    inlay_cache.allowed_hint_kinds, allowed_hint_kinds,
                    "Cache should use editor settings to get the allowed hint kinds"
                );
                assert_eq!(
                    inlay_cache.version, edits_made,
                    "The editor update the cache version after every cache/view change"
                );
            })
            .unwrap();
    }

    #[gpui::test]
    async fn test_cache_update_on_lsp_completion_tasks(cx: &mut gpui::TestAppContext) {
        init_test(cx, |settings| {
            settings.defaults.inlay_hints = Some(InlayHintSettings {
                enabled: true,
                edit_debounce_ms: 0,
                scroll_debounce_ms: 0,
                show_type_hints: true,
                show_parameter_hints: true,
                show_other_hints: true,
                show_background: false,
            })
        });

        let (file_with_hints, editor, fake_server) = prepare_test_objects(cx).await;
        let lsp_request_count = Arc::new(AtomicU32::new(0));
        fake_server
            .handle_request::<lsp::request::InlayHintRequest, _, _>(move |params, _| {
                let task_lsp_request_count = Arc::clone(&lsp_request_count);
                async move {
                    assert_eq!(
                        params.text_document.uri,
                        lsp::Url::from_file_path(file_with_hints).unwrap(),
                    );
                    let current_call_id =
                        Arc::clone(&task_lsp_request_count).fetch_add(1, Ordering::SeqCst);
                    Ok(Some(vec![lsp::InlayHint {
                        position: lsp::Position::new(0, current_call_id),
                        label: lsp::InlayHintLabel::String(current_call_id.to_string()),
                        kind: None,
                        text_edits: None,
                        tooltip: None,
                        padding_left: None,
                        padding_right: None,
                        data: None,
                    }]))
                }
            })
            .next()
            .await;
        cx.executor().run_until_parked();

        let mut edits_made = 1;
        editor
            .update(cx, |editor, cx| {
                let expected_hints = vec!["0".to_string()];
                assert_eq!(
                    expected_hints,
                    cached_hint_labels(editor),
                    "Should get its first hints when opening the editor"
                );
                assert_eq!(expected_hints, visible_hint_labels(editor, cx));
                assert_eq!(
                    editor.inlay_hint_cache().version,
                    edits_made,
                    "The editor update the cache version after every cache/view change"
                );
            })
            .unwrap();

        let progress_token = "test_progress_token";
        fake_server
            .request::<lsp::request::WorkDoneProgressCreate>(lsp::WorkDoneProgressCreateParams {
                token: lsp::ProgressToken::String(progress_token.to_string()),
            })
            .await
            .expect("work done progress create request failed");
        cx.executor().run_until_parked();
        fake_server.notify::<lsp::notification::Progress>(lsp::ProgressParams {
            token: lsp::ProgressToken::String(progress_token.to_string()),
            value: lsp::ProgressParamsValue::WorkDone(lsp::WorkDoneProgress::Begin(
                lsp::WorkDoneProgressBegin::default(),
            )),
        });
        cx.executor().run_until_parked();

        editor
            .update(cx, |editor, cx| {
                let expected_hints = vec!["0".to_string()];
                assert_eq!(
                    expected_hints,
                    cached_hint_labels(editor),
                    "Should not update hints while the work task is running"
                );
                assert_eq!(expected_hints, visible_hint_labels(editor, cx));
                assert_eq!(
                    editor.inlay_hint_cache().version,
                    edits_made,
                    "Should not update the cache while the work task is running"
                );
            })
            .unwrap();

        fake_server.notify::<lsp::notification::Progress>(lsp::ProgressParams {
            token: lsp::ProgressToken::String(progress_token.to_string()),
            value: lsp::ProgressParamsValue::WorkDone(lsp::WorkDoneProgress::End(
                lsp::WorkDoneProgressEnd::default(),
            )),
        });
        cx.executor().run_until_parked();

        edits_made += 1;
        editor
            .update(cx, |editor, cx| {
                let expected_hints = vec!["1".to_string()];
                assert_eq!(
                    expected_hints,
                    cached_hint_labels(editor),
                    "New hints should be queried after the work task is done"
                );
                assert_eq!(expected_hints, visible_hint_labels(editor, cx));
                assert_eq!(
                    editor.inlay_hint_cache().version,
                    edits_made,
                    "Cache version should update once after the work task is done"
                );
            })
            .unwrap();
    }

    #[gpui::test]
    async fn test_no_hint_updates_for_unrelated_language_files(cx: &mut gpui::TestAppContext) {
        init_test(cx, |settings| {
            settings.defaults.inlay_hints = Some(InlayHintSettings {
                enabled: true,
                edit_debounce_ms: 0,
                scroll_debounce_ms: 0,
                show_type_hints: true,
                show_parameter_hints: true,
                show_other_hints: true,
                show_background: false,
            })
        });

        let fs = FakeFs::new(cx.background_executor.clone());
        fs.insert_tree(
                    "/a",
                    json!({
                        "main.rs": "fn main() { a } // and some long comment to ensure inlays are not trimmed out",
                        "other.md": "Test md file with some text",
                    }),
                )
                .await;

        let project = Project::test(fs, ["/a".as_ref()], cx).await;

        let language_registry = project.read_with(cx, |project, _| project.languages().clone());
        let mut rs_fake_servers = None;
        let mut md_fake_servers = None;
        for (name, path_suffix) in [("Rust", "rs"), ("Markdown", "md")] {
            language_registry.add(Arc::new(Language::new(
                LanguageConfig {
                    name: name.into(),
                    matcher: LanguageMatcher {
                        path_suffixes: vec![path_suffix.to_string()],
                        ..Default::default()
                    },
                    ..Default::default()
                },
                Some(tree_sitter_rust::LANGUAGE.into()),
            )));
            let fake_servers = language_registry.register_fake_lsp(
                name,
                FakeLspAdapter {
                    name,
                    capabilities: lsp::ServerCapabilities {
                        inlay_hint_provider: Some(lsp::OneOf::Left(true)),
                        ..Default::default()
                    },
                    ..Default::default()
                },
            );
            match name {
                "Rust" => rs_fake_servers = Some(fake_servers),
                "Markdown" => md_fake_servers = Some(fake_servers),
                _ => unreachable!(),
            }
        }

        let rs_buffer = project
            .update(cx, |project, cx| {
                project.open_local_buffer("/a/main.rs", cx)
            })
            .await
            .unwrap();
        cx.executor().run_until_parked();
        cx.executor().start_waiting();
        let rs_fake_server = rs_fake_servers.unwrap().next().await.unwrap();
        let rs_editor =
            cx.add_window(|cx| Editor::for_buffer(rs_buffer, Some(project.clone()), cx));
        let rs_lsp_request_count = Arc::new(AtomicU32::new(0));
        rs_fake_server
            .handle_request::<lsp::request::InlayHintRequest, _, _>(move |params, _| {
                let task_lsp_request_count = Arc::clone(&rs_lsp_request_count);
                async move {
                    assert_eq!(
                        params.text_document.uri,
                        lsp::Url::from_file_path("/a/main.rs").unwrap(),
                    );
                    let i = Arc::clone(&task_lsp_request_count).fetch_add(1, Ordering::SeqCst);
                    Ok(Some(vec![lsp::InlayHint {
                        position: lsp::Position::new(0, i),
                        label: lsp::InlayHintLabel::String(i.to_string()),
                        kind: None,
                        text_edits: None,
                        tooltip: None,
                        padding_left: None,
                        padding_right: None,
                        data: None,
                    }]))
                }
            })
            .next()
            .await;
        cx.executor().run_until_parked();
        rs_editor
            .update(cx, |editor, cx| {
                let expected_hints = vec!["0".to_string()];
                assert_eq!(
                    expected_hints,
                    cached_hint_labels(editor),
                    "Should get its first hints when opening the editor"
                );
                assert_eq!(expected_hints, visible_hint_labels(editor, cx));
                assert_eq!(
                    editor.inlay_hint_cache().version,
                    1,
                    "Rust editor update the cache version after every cache/view change"
                );
            })
            .unwrap();

        cx.executor().run_until_parked();
        let md_buffer = project
            .update(cx, |project, cx| {
                project.open_local_buffer("/a/other.md", cx)
            })
            .await
            .unwrap();
        cx.executor().run_until_parked();
        cx.executor().start_waiting();
        let md_fake_server = md_fake_servers.unwrap().next().await.unwrap();
        let md_editor = cx.add_window(|cx| Editor::for_buffer(md_buffer, Some(project), cx));
        let md_lsp_request_count = Arc::new(AtomicU32::new(0));
        md_fake_server
            .handle_request::<lsp::request::InlayHintRequest, _, _>(move |params, _| {
                let task_lsp_request_count = Arc::clone(&md_lsp_request_count);
                async move {
                    assert_eq!(
                        params.text_document.uri,
                        lsp::Url::from_file_path("/a/other.md").unwrap(),
                    );
                    let i = Arc::clone(&task_lsp_request_count).fetch_add(1, Ordering::SeqCst);
                    Ok(Some(vec![lsp::InlayHint {
                        position: lsp::Position::new(0, i),
                        label: lsp::InlayHintLabel::String(i.to_string()),
                        kind: None,
                        text_edits: None,
                        tooltip: None,
                        padding_left: None,
                        padding_right: None,
                        data: None,
                    }]))
                }
            })
            .next()
            .await;
        cx.executor().run_until_parked();
        md_editor
            .update(cx, |editor, cx| {
                let expected_hints = vec!["0".to_string()];
                assert_eq!(
                    expected_hints,
                    cached_hint_labels(editor),
                    "Markdown editor should have a separate version, repeating Rust editor rules"
                );
                assert_eq!(expected_hints, visible_hint_labels(editor, cx));
                assert_eq!(editor.inlay_hint_cache().version, 1);
            })
            .unwrap();

        rs_editor
            .update(cx, |editor, cx| {
                editor.change_selections(None, cx, |s| s.select_ranges([13..13]));
                editor.handle_input("some rs change", cx);
            })
            .unwrap();
        cx.executor().run_until_parked();
        rs_editor
            .update(cx, |editor, cx| {
                let expected_hints = vec!["1".to_string()];
                assert_eq!(
                    expected_hints,
                    cached_hint_labels(editor),
                    "Rust inlay cache should change after the edit"
                );
                assert_eq!(expected_hints, visible_hint_labels(editor, cx));
                assert_eq!(
                    editor.inlay_hint_cache().version,
                    2,
                    "Every time hint cache changes, cache version should be incremented"
                );
            })
            .unwrap();
        md_editor
            .update(cx, |editor, cx| {
                let expected_hints = vec!["0".to_string()];
                assert_eq!(
                    expected_hints,
                    cached_hint_labels(editor),
                    "Markdown editor should not be affected by Rust editor changes"
                );
                assert_eq!(expected_hints, visible_hint_labels(editor, cx));
                assert_eq!(editor.inlay_hint_cache().version, 1);
            })
            .unwrap();

        md_editor
            .update(cx, |editor, cx| {
                editor.change_selections(None, cx, |s| s.select_ranges([13..13]));
                editor.handle_input("some md change", cx);
            })
            .unwrap();
        cx.executor().run_until_parked();
        md_editor
            .update(cx, |editor, cx| {
                let expected_hints = vec!["1".to_string()];
                assert_eq!(
                    expected_hints,
                    cached_hint_labels(editor),
                    "Rust editor should not be affected by Markdown editor changes"
                );
                assert_eq!(expected_hints, visible_hint_labels(editor, cx));
                assert_eq!(editor.inlay_hint_cache().version, 2);
            })
            .unwrap();
        rs_editor
            .update(cx, |editor, cx| {
                let expected_hints = vec!["1".to_string()];
                assert_eq!(
                    expected_hints,
                    cached_hint_labels(editor),
                    "Markdown editor should also change independently"
                );
                assert_eq!(expected_hints, visible_hint_labels(editor, cx));
                assert_eq!(editor.inlay_hint_cache().version, 2);
            })
            .unwrap();
    }

    #[gpui::test]
    async fn test_hint_setting_changes(cx: &mut gpui::TestAppContext) {
        let allowed_hint_kinds = HashSet::from_iter([None, Some(InlayHintKind::Type)]);
        init_test(cx, |settings| {
            settings.defaults.inlay_hints = Some(InlayHintSettings {
                enabled: true,
                edit_debounce_ms: 0,
                scroll_debounce_ms: 0,
                show_type_hints: allowed_hint_kinds.contains(&Some(InlayHintKind::Type)),
                show_parameter_hints: allowed_hint_kinds.contains(&Some(InlayHintKind::Parameter)),
                show_other_hints: allowed_hint_kinds.contains(&None),
                show_background: false,
            })
        });

        let (file_with_hints, editor, fake_server) = prepare_test_objects(cx).await;
        let lsp_request_count = Arc::new(AtomicU32::new(0));
        let another_lsp_request_count = Arc::clone(&lsp_request_count);
        fake_server
            .handle_request::<lsp::request::InlayHintRequest, _, _>(move |params, _| {
                let task_lsp_request_count = Arc::clone(&another_lsp_request_count);
                async move {
                    Arc::clone(&task_lsp_request_count).fetch_add(1, Ordering::SeqCst);
                    assert_eq!(
                        params.text_document.uri,
                        lsp::Url::from_file_path(file_with_hints).unwrap(),
                    );
                    Ok(Some(vec![
                        lsp::InlayHint {
                            position: lsp::Position::new(0, 1),
                            label: lsp::InlayHintLabel::String("type hint".to_string()),
                            kind: Some(lsp::InlayHintKind::TYPE),
                            text_edits: None,
                            tooltip: None,
                            padding_left: None,
                            padding_right: None,
                            data: None,
                        },
                        lsp::InlayHint {
                            position: lsp::Position::new(0, 2),
                            label: lsp::InlayHintLabel::String("parameter hint".to_string()),
                            kind: Some(lsp::InlayHintKind::PARAMETER),
                            text_edits: None,
                            tooltip: None,
                            padding_left: None,
                            padding_right: None,
                            data: None,
                        },
                        lsp::InlayHint {
                            position: lsp::Position::new(0, 3),
                            label: lsp::InlayHintLabel::String("other hint".to_string()),
                            kind: None,
                            text_edits: None,
                            tooltip: None,
                            padding_left: None,
                            padding_right: None,
                            data: None,
                        },
                    ]))
                }
            })
            .next()
            .await;
        cx.executor().run_until_parked();

        let mut edits_made = 1;
        editor
            .update(cx, |editor, cx| {
                assert_eq!(
                    lsp_request_count.load(Ordering::Relaxed),
                    1,
                    "Should query new hints once"
                );
                assert_eq!(
                    vec![
                        "other hint".to_string(),
                        "parameter hint".to_string(),
                        "type hint".to_string(),
                    ],
                    cached_hint_labels(editor),
                    "Should get its first hints when opening the editor"
                );
                assert_eq!(
                    vec!["other hint".to_string(), "type hint".to_string()],
                    visible_hint_labels(editor, cx)
                );
                let inlay_cache = editor.inlay_hint_cache();
                assert_eq!(
                    inlay_cache.allowed_hint_kinds, allowed_hint_kinds,
                    "Cache should use editor settings to get the allowed hint kinds"
                );
                assert_eq!(
                    inlay_cache.version, edits_made,
                    "The editor update the cache version after every cache/view change"
                );
            })
            .unwrap();

        fake_server
            .request::<lsp::request::InlayHintRefreshRequest>(())
            .await
            .expect("inlay refresh request failed");
        cx.executor().run_until_parked();
        editor
            .update(cx, |editor, cx| {
                assert_eq!(
                    lsp_request_count.load(Ordering::Relaxed),
                    2,
                    "Should load new hints twice"
                );
                assert_eq!(
                    vec![
                        "other hint".to_string(),
                        "parameter hint".to_string(),
                        "type hint".to_string(),
                    ],
                    cached_hint_labels(editor),
                    "Cached hints should not change due to allowed hint kinds settings update"
                );
                assert_eq!(
                    vec!["other hint".to_string(), "type hint".to_string()],
                    visible_hint_labels(editor, cx)
                );
                assert_eq!(
                    editor.inlay_hint_cache().version,
                    edits_made,
                    "Should not update cache version due to new loaded hints being the same"
                );
            })
            .unwrap();

        for (new_allowed_hint_kinds, expected_visible_hints) in [
            (HashSet::from_iter([None]), vec!["other hint".to_string()]),
            (
                HashSet::from_iter([Some(InlayHintKind::Type)]),
                vec!["type hint".to_string()],
            ),
            (
                HashSet::from_iter([Some(InlayHintKind::Parameter)]),
                vec!["parameter hint".to_string()],
            ),
            (
                HashSet::from_iter([None, Some(InlayHintKind::Type)]),
                vec!["other hint".to_string(), "type hint".to_string()],
            ),
            (
                HashSet::from_iter([None, Some(InlayHintKind::Parameter)]),
                vec!["other hint".to_string(), "parameter hint".to_string()],
            ),
            (
                HashSet::from_iter([Some(InlayHintKind::Type), Some(InlayHintKind::Parameter)]),
                vec!["parameter hint".to_string(), "type hint".to_string()],
            ),
            (
                HashSet::from_iter([
                    None,
                    Some(InlayHintKind::Type),
                    Some(InlayHintKind::Parameter),
                ]),
                vec![
                    "other hint".to_string(),
                    "parameter hint".to_string(),
                    "type hint".to_string(),
                ],
            ),
        ] {
            edits_made += 1;
            update_test_language_settings(cx, |settings| {
                settings.defaults.inlay_hints = Some(InlayHintSettings {
                    enabled: true,
                    edit_debounce_ms: 0,
                    scroll_debounce_ms: 0,
                    show_type_hints: new_allowed_hint_kinds.contains(&Some(InlayHintKind::Type)),
                    show_parameter_hints: new_allowed_hint_kinds
                        .contains(&Some(InlayHintKind::Parameter)),
                    show_other_hints: new_allowed_hint_kinds.contains(&None),
                    show_background: false,
                })
            });
            cx.executor().run_until_parked();
            editor.update(cx, |editor, cx| {
                assert_eq!(
                    lsp_request_count.load(Ordering::Relaxed),
                    2,
                    "Should not load new hints on allowed hint kinds change for hint kinds {new_allowed_hint_kinds:?}"
                );
                assert_eq!(
                    vec![
                        "other hint".to_string(),
                        "parameter hint".to_string(),
                        "type hint".to_string(),
                    ],
                    cached_hint_labels(editor),
                    "Should get its cached hints unchanged after the settings change for hint kinds {new_allowed_hint_kinds:?}"
                );
                assert_eq!(
                    expected_visible_hints,
                    visible_hint_labels(editor, cx),
                    "Should get its visible hints filtered after the settings change for hint kinds {new_allowed_hint_kinds:?}"
                );
                let inlay_cache = editor.inlay_hint_cache();
                assert_eq!(
                    inlay_cache.allowed_hint_kinds, new_allowed_hint_kinds,
                    "Cache should use editor settings to get the allowed hint kinds for hint kinds {new_allowed_hint_kinds:?}"
                );
                assert_eq!(
                    inlay_cache.version, edits_made,
                    "The editor should update the cache version after every cache/view change for hint kinds {new_allowed_hint_kinds:?} due to visible hints change"
                );
            }).unwrap();
        }

        edits_made += 1;
        let another_allowed_hint_kinds = HashSet::from_iter([Some(InlayHintKind::Type)]);
        update_test_language_settings(cx, |settings| {
            settings.defaults.inlay_hints = Some(InlayHintSettings {
                enabled: false,
                edit_debounce_ms: 0,
                scroll_debounce_ms: 0,
                show_type_hints: another_allowed_hint_kinds.contains(&Some(InlayHintKind::Type)),
                show_parameter_hints: another_allowed_hint_kinds
                    .contains(&Some(InlayHintKind::Parameter)),
                show_other_hints: another_allowed_hint_kinds.contains(&None),
                show_background: false,
            })
        });
        cx.executor().run_until_parked();
        editor
            .update(cx, |editor, cx| {
                assert_eq!(
                    lsp_request_count.load(Ordering::Relaxed),
                    2,
                    "Should not load new hints when hints got disabled"
                );
                assert!(
                    cached_hint_labels(editor).is_empty(),
                    "Should clear the cache when hints got disabled"
                );
                assert!(
                    visible_hint_labels(editor, cx).is_empty(),
                    "Should clear visible hints when hints got disabled"
                );
                let inlay_cache = editor.inlay_hint_cache();
                assert_eq!(
                    inlay_cache.allowed_hint_kinds, another_allowed_hint_kinds,
                    "Should update its allowed hint kinds even when hints got disabled"
                );
                assert_eq!(
                    inlay_cache.version, edits_made,
                    "The editor should update the cache version after hints got disabled"
                );
            })
            .unwrap();

        fake_server
            .request::<lsp::request::InlayHintRefreshRequest>(())
            .await
            .expect("inlay refresh request failed");
        cx.executor().run_until_parked();
        editor.update(cx, |editor, cx| {
            assert_eq!(
                lsp_request_count.load(Ordering::Relaxed),
                2,
                "Should not load new hints when they got disabled"
            );
            assert!(cached_hint_labels(editor).is_empty());
            assert!(visible_hint_labels(editor, cx).is_empty());
            assert_eq!(
                editor.inlay_hint_cache().version, edits_made,
                "The editor should not update the cache version after /refresh query without updates"
            );
        }).unwrap();

        let final_allowed_hint_kinds = HashSet::from_iter([Some(InlayHintKind::Parameter)]);
        edits_made += 1;
        update_test_language_settings(cx, |settings| {
            settings.defaults.inlay_hints = Some(InlayHintSettings {
                enabled: true,
                edit_debounce_ms: 0,
                scroll_debounce_ms: 0,
                show_type_hints: final_allowed_hint_kinds.contains(&Some(InlayHintKind::Type)),
                show_parameter_hints: final_allowed_hint_kinds
                    .contains(&Some(InlayHintKind::Parameter)),
                show_other_hints: final_allowed_hint_kinds.contains(&None),
                show_background: false,
            })
        });
        cx.executor().run_until_parked();
        editor
            .update(cx, |editor, cx| {
                assert_eq!(
                    lsp_request_count.load(Ordering::Relaxed),
                    3,
                    "Should query for new hints when they got re-enabled"
                );
                assert_eq!(
                    vec![
                        "other hint".to_string(),
                        "parameter hint".to_string(),
                        "type hint".to_string(),
                    ],
                    cached_hint_labels(editor),
                    "Should get its cached hints fully repopulated after the hints got re-enabled"
                );
                assert_eq!(
                    vec!["parameter hint".to_string()],
                    visible_hint_labels(editor, cx),
                    "Should get its visible hints repopulated and filtered after the h"
                );
                let inlay_cache = editor.inlay_hint_cache();
                assert_eq!(
                    inlay_cache.allowed_hint_kinds, final_allowed_hint_kinds,
                    "Cache should update editor settings when hints got re-enabled"
                );
                assert_eq!(
                    inlay_cache.version, edits_made,
                    "Cache should update its version after hints got re-enabled"
                );
            })
            .unwrap();

        fake_server
            .request::<lsp::request::InlayHintRefreshRequest>(())
            .await
            .expect("inlay refresh request failed");
        cx.executor().run_until_parked();
        editor
            .update(cx, |editor, cx| {
                assert_eq!(
                    lsp_request_count.load(Ordering::Relaxed),
                    4,
                    "Should query for new hints again"
                );
                assert_eq!(
                    vec![
                        "other hint".to_string(),
                        "parameter hint".to_string(),
                        "type hint".to_string(),
                    ],
                    cached_hint_labels(editor),
                );
                assert_eq!(
                    vec!["parameter hint".to_string()],
                    visible_hint_labels(editor, cx),
                );
                assert_eq!(editor.inlay_hint_cache().version, edits_made);
            })
            .unwrap();
    }

    #[gpui::test]
    async fn test_hint_request_cancellation(cx: &mut gpui::TestAppContext) {
        init_test(cx, |settings| {
            settings.defaults.inlay_hints = Some(InlayHintSettings {
                enabled: true,
                edit_debounce_ms: 0,
                scroll_debounce_ms: 0,
                show_type_hints: true,
                show_parameter_hints: true,
                show_other_hints: true,
                show_background: false,
            })
        });

        let (file_with_hints, editor, fake_server) = prepare_test_objects(cx).await;
        let fake_server = Arc::new(fake_server);
        let lsp_request_count = Arc::new(AtomicU32::new(0));
        let another_lsp_request_count = Arc::clone(&lsp_request_count);
        fake_server
            .handle_request::<lsp::request::InlayHintRequest, _, _>(move |params, _| {
                let task_lsp_request_count = Arc::clone(&another_lsp_request_count);
                async move {
                    let i = Arc::clone(&task_lsp_request_count).fetch_add(1, Ordering::SeqCst) + 1;
                    assert_eq!(
                        params.text_document.uri,
                        lsp::Url::from_file_path(file_with_hints).unwrap(),
                    );
                    Ok(Some(vec![lsp::InlayHint {
                        position: lsp::Position::new(0, i),
                        label: lsp::InlayHintLabel::String(i.to_string()),
                        kind: None,
                        text_edits: None,
                        tooltip: None,
                        padding_left: None,
                        padding_right: None,
                        data: None,
                    }]))
                }
            })
            .next()
            .await;

        let mut expected_changes = Vec::new();
        for change_after_opening in [
            "initial change #1",
            "initial change #2",
            "initial change #3",
        ] {
            editor
                .update(cx, |editor, cx| {
                    editor.change_selections(None, cx, |s| s.select_ranges([13..13]));
                    editor.handle_input(change_after_opening, cx);
                })
                .unwrap();
            expected_changes.push(change_after_opening);
        }

        cx.executor().run_until_parked();

        editor.update(cx, |editor, cx| {
            let current_text = editor.text(cx);
            for change in &expected_changes {
                assert!(
                    current_text.contains(change),
                    "Should apply all changes made"
                );
            }
            assert_eq!(
                lsp_request_count.load(Ordering::Relaxed),
                2,
                "Should query new hints twice: for editor init and for the last edit that interrupted all others"
            );
            let expected_hints = vec!["2".to_string()];
            assert_eq!(
                expected_hints,
                cached_hint_labels(editor),
                "Should get hints from the last edit landed only"
            );
            assert_eq!(expected_hints, visible_hint_labels(editor, cx));
            assert_eq!(
                editor.inlay_hint_cache().version, 1,
                "Only one update should be registered in the cache after all cancellations"
            );
        }).unwrap();

        let mut edits = Vec::new();
        for async_later_change in [
            "another change #1",
            "another change #2",
            "another change #3",
        ] {
            expected_changes.push(async_later_change);
            let task_editor = editor;
            edits.push(cx.spawn(|mut cx| async move {
                task_editor
                    .update(&mut cx, |editor, cx| {
                        editor.change_selections(None, cx, |s| s.select_ranges([13..13]));
                        editor.handle_input(async_later_change, cx);
                    })
                    .unwrap();
            }));
        }
        let _ = future::join_all(edits).await;
        cx.executor().run_until_parked();

        editor
            .update(cx, |editor, cx| {
                let current_text = editor.text(cx);
                for change in &expected_changes {
                    assert!(
                        current_text.contains(change),
                        "Should apply all changes made"
                    );
                }
                assert_eq!(
                    lsp_request_count.load(Ordering::SeqCst),
                    3,
                    "Should query new hints one more time, for the last edit only"
                );
                let expected_hints = vec!["3".to_string()];
                assert_eq!(
                    expected_hints,
                    cached_hint_labels(editor),
                    "Should get hints from the last edit landed only"
                );
                assert_eq!(expected_hints, visible_hint_labels(editor, cx));
                assert_eq!(
                    editor.inlay_hint_cache().version,
                    2,
                    "Should update the cache version once more, for the new change"
                );
            })
            .unwrap();
    }

    #[gpui::test(iterations = 10)]
    async fn test_large_buffer_inlay_requests_split(cx: &mut gpui::TestAppContext) {
        init_test(cx, |settings| {
            settings.defaults.inlay_hints = Some(InlayHintSettings {
                enabled: true,
                edit_debounce_ms: 0,
                scroll_debounce_ms: 0,
                show_type_hints: true,
                show_parameter_hints: true,
                show_other_hints: true,
                show_background: false,
            })
        });

        let fs = FakeFs::new(cx.background_executor.clone());
        fs.insert_tree(
            "/a",
            json!({
                "main.rs": format!("fn main() {{\n{}\n}}", "let i = 5;\n".repeat(500)),
                "other.rs": "// Test file",
            }),
        )
        .await;

        let project = Project::test(fs, ["/a".as_ref()], cx).await;

        let language_registry = project.read_with(cx, |project, _| project.languages().clone());
        language_registry.add(crate::editor_tests::rust_lang());
        let mut fake_servers = language_registry.register_fake_lsp(
            "Rust",
            FakeLspAdapter {
                capabilities: lsp::ServerCapabilities {
                    inlay_hint_provider: Some(lsp::OneOf::Left(true)),
                    ..Default::default()
                },
                ..Default::default()
            },
        );

        let buffer = project
            .update(cx, |project, cx| {
                project.open_local_buffer("/a/main.rs", cx)
            })
            .await
            .unwrap();
        cx.executor().run_until_parked();
        cx.executor().start_waiting();
        let fake_server = fake_servers.next().await.unwrap();
        let editor = cx.add_window(|cx| Editor::for_buffer(buffer, Some(project), cx));
        let lsp_request_ranges = Arc::new(Mutex::new(Vec::new()));
        let lsp_request_count = Arc::new(AtomicUsize::new(0));
        let closure_lsp_request_ranges = Arc::clone(&lsp_request_ranges);
        let closure_lsp_request_count = Arc::clone(&lsp_request_count);
        fake_server
            .handle_request::<lsp::request::InlayHintRequest, _, _>(move |params, _| {
                let task_lsp_request_ranges = Arc::clone(&closure_lsp_request_ranges);
                let task_lsp_request_count = Arc::clone(&closure_lsp_request_count);
                async move {
                    assert_eq!(
                        params.text_document.uri,
                        lsp::Url::from_file_path("/a/main.rs").unwrap(),
                    );

                    task_lsp_request_ranges.lock().push(params.range);
                    let i = Arc::clone(&task_lsp_request_count).fetch_add(1, Ordering::Release) + 1;
                    Ok(Some(vec![lsp::InlayHint {
                        position: params.range.end,
                        label: lsp::InlayHintLabel::String(i.to_string()),
                        kind: None,
                        text_edits: None,
                        tooltip: None,
                        padding_left: None,
                        padding_right: None,
                        data: None,
                    }]))
                }
            })
            .next()
            .await;

        fn editor_visible_range(
            editor: &WindowHandle<Editor>,
            cx: &mut gpui::TestAppContext,
        ) -> Range<Point> {
            let ranges = editor
                .update(cx, |editor, cx| {
                    editor.excerpts_for_inlay_hints_query(None, cx)
                })
                .unwrap();
            assert_eq!(
                ranges.len(),
                1,
                "Single buffer should produce a single excerpt with visible range"
            );
            let (_, (excerpt_buffer, _, excerpt_visible_range)) =
                ranges.into_iter().next().unwrap();
            excerpt_buffer.update(cx, |buffer, _| {
                let snapshot = buffer.snapshot();
                let start = buffer
                    .anchor_before(excerpt_visible_range.start)
                    .to_point(&snapshot);
                let end = buffer
                    .anchor_after(excerpt_visible_range.end)
                    .to_point(&snapshot);
                start..end
            })
        }

        // in large buffers, requests are made for more than visible range of a buffer.
        // invisible parts are queried later, to avoid excessive requests on quick typing.
        // wait the timeout needed to get all requests.
        cx.executor().advance_clock(Duration::from_millis(
            INVISIBLE_RANGES_HINTS_REQUEST_DELAY_MILLIS + 100,
        ));
        cx.executor().run_until_parked();
        let initial_visible_range = editor_visible_range(&editor, cx);
        let lsp_initial_visible_range = lsp::Range::new(
            lsp::Position::new(
                initial_visible_range.start.row,
                initial_visible_range.start.column,
            ),
            lsp::Position::new(
                initial_visible_range.end.row,
                initial_visible_range.end.column,
            ),
        );
        let expected_initial_query_range_end =
            lsp::Position::new(initial_visible_range.end.row * 2, 2);
        let mut expected_invisible_query_start = lsp_initial_visible_range.end;
        expected_invisible_query_start.character += 1;
        editor.update(cx, |editor, cx| {
            let ranges = lsp_request_ranges.lock().drain(..).collect::<Vec<_>>();
            assert_eq!(ranges.len(), 2,
                "When scroll is at the edge of a big document, its visible part and the same range further should be queried in order, but got: {ranges:?}");
            let visible_query_range = &ranges[0];
            assert_eq!(visible_query_range.start, lsp_initial_visible_range.start);
            assert_eq!(visible_query_range.end, lsp_initial_visible_range.end);
            let invisible_query_range = &ranges[1];

            assert_eq!(invisible_query_range.start, expected_invisible_query_start, "Should initially query visible edge of the document");
            assert_eq!(invisible_query_range.end, expected_initial_query_range_end, "Should initially query visible edge of the document");

            let requests_count = lsp_request_count.load(Ordering::Acquire);
            assert_eq!(requests_count, 2, "Visible + invisible request");
            let expected_hints = vec!["1".to_string(), "2".to_string()];
            assert_eq!(
                expected_hints,
                cached_hint_labels(editor),
                "Should have hints from both LSP requests made for a big file"
            );
            assert_eq!(expected_hints, visible_hint_labels(editor, cx), "Should display only hints from the visible range");
            assert_eq!(
                editor.inlay_hint_cache().version, requests_count,
                "LSP queries should've bumped the cache version"
            );
        }).unwrap();

        editor
            .update(cx, |editor, cx| {
                editor.scroll_screen(&ScrollAmount::Page(1.0), cx);
            })
            .unwrap();
        cx.executor().run_until_parked();
        editor
            .update(cx, |editor, cx| {
                editor.scroll_screen(&ScrollAmount::Page(1.0), cx);
            })
            .unwrap();
        cx.executor().advance_clock(Duration::from_millis(
            INVISIBLE_RANGES_HINTS_REQUEST_DELAY_MILLIS + 100,
        ));
        cx.executor().run_until_parked();
        let visible_range_after_scrolls = editor_visible_range(&editor, cx);
        let visible_line_count = editor
            .update(cx, |editor, _| editor.visible_line_count().unwrap())
            .unwrap();
        let selection_in_cached_range = editor
            .update(cx, |editor, cx| {
                let ranges = lsp_request_ranges
                    .lock()
                    .drain(..)
                    .sorted_by_key(|r| r.start)
                    .collect::<Vec<_>>();
                assert_eq!(
                    ranges.len(),
                    2,
                    "Should query 2 ranges after both scrolls, but got: {ranges:?}"
                );
                let first_scroll = &ranges[0];
                let second_scroll = &ranges[1];
                assert_eq!(
                    first_scroll.end, second_scroll.start,
                    "Should query 2 adjacent ranges after the scrolls, but got: {ranges:?}"
                );
                assert_eq!(
                first_scroll.start, expected_initial_query_range_end,
                "First scroll should start the query right after the end of the original scroll",
            );
                assert_eq!(
                second_scroll.end,
                lsp::Position::new(
                    visible_range_after_scrolls.end.row
                        + visible_line_count.ceil() as u32,
                    1,
                ),
                "Second scroll should query one more screen down after the end of the visible range"
            );

                let lsp_requests = lsp_request_count.load(Ordering::Acquire);
                assert_eq!(lsp_requests, 4, "Should query for hints after every scroll");
                let expected_hints = vec![
                    "1".to_string(),
                    "2".to_string(),
                    "3".to_string(),
                    "4".to_string(),
                ];
                assert_eq!(
                    expected_hints,
                    cached_hint_labels(editor),
                    "Should have hints from the new LSP response after the edit"
                );
                assert_eq!(expected_hints, visible_hint_labels(editor, cx));
                assert_eq!(
                    editor.inlay_hint_cache().version,
                    lsp_requests,
                    "Should update the cache for every LSP response with hints added"
                );

                let mut selection_in_cached_range = visible_range_after_scrolls.end;
                selection_in_cached_range.row -= visible_line_count.ceil() as u32;
                selection_in_cached_range
            })
            .unwrap();

        editor
            .update(cx, |editor, cx| {
                editor.change_selections(Some(Autoscroll::center()), cx, |s| {
                    s.select_ranges([selection_in_cached_range..selection_in_cached_range])
                });
            })
            .unwrap();
        cx.executor().advance_clock(Duration::from_millis(
            INVISIBLE_RANGES_HINTS_REQUEST_DELAY_MILLIS + 100,
        ));
        cx.executor().run_until_parked();
        editor.update(cx, |_, _| {
            let ranges = lsp_request_ranges
                .lock()
                .drain(..)
                .sorted_by_key(|r| r.start)
                .collect::<Vec<_>>();
            assert!(ranges.is_empty(), "No new ranges or LSP queries should be made after returning to the selection with cached hints");
            assert_eq!(lsp_request_count.load(Ordering::Acquire), 4);
        }).unwrap();

        editor
            .update(cx, |editor, cx| {
                editor.handle_input("++++more text++++", cx);
            })
            .unwrap();
        cx.executor().advance_clock(Duration::from_millis(
            INVISIBLE_RANGES_HINTS_REQUEST_DELAY_MILLIS + 100,
        ));
        cx.executor().run_until_parked();
        editor.update(cx, |editor, cx| {
            let mut ranges = lsp_request_ranges.lock().drain(..).collect::<Vec<_>>();
            ranges.sort_by_key(|r| r.start);

            assert_eq!(ranges.len(), 3,
                "On edit, should scroll to selection and query a range around it: visible + same range above and below. Instead, got query ranges {ranges:?}");
            let above_query_range = &ranges[0];
            let visible_query_range = &ranges[1];
            let below_query_range = &ranges[2];
            assert!(above_query_range.end.character < visible_query_range.start.character || above_query_range.end.line + 1 == visible_query_range.start.line,
                "Above range {above_query_range:?} should be before visible range {visible_query_range:?}");
            assert!(visible_query_range.end.character < below_query_range.start.character || visible_query_range.end.line  + 1 == below_query_range.start.line,
                "Visible range {visible_query_range:?} should be before below range {below_query_range:?}");
            assert!(above_query_range.start.line < selection_in_cached_range.row,
                "Hints should be queried with the selected range after the query range start");
            assert!(below_query_range.end.line > selection_in_cached_range.row,
                "Hints should be queried with the selected range before the query range end");
            assert!(above_query_range.start.line <= selection_in_cached_range.row - (visible_line_count * 3.0 / 2.0) as u32,
                "Hints query range should contain one more screen before");
            assert!(below_query_range.end.line >= selection_in_cached_range.row + (visible_line_count * 3.0 / 2.0) as u32,
                "Hints query range should contain one more screen after");

            let lsp_requests = lsp_request_count.load(Ordering::Acquire);
            assert_eq!(lsp_requests, 7, "There should be a visible range and two ranges above and below it queried");
            let expected_hints = vec!["5".to_string(), "6".to_string(), "7".to_string()];
            assert_eq!(expected_hints, cached_hint_labels(editor),
                "Should have hints from the new LSP response after the edit");
            assert_eq!(expected_hints, visible_hint_labels(editor, cx));
            assert_eq!(editor.inlay_hint_cache().version, lsp_requests, "Should update the cache for every LSP response with hints added");
        }).unwrap();
    }

    #[gpui::test(iterations = 30)]
    async fn test_multiple_excerpts_large_multibuffer(cx: &mut gpui::TestAppContext) {
        init_test(cx, |settings| {
            settings.defaults.inlay_hints = Some(InlayHintSettings {
                enabled: true,
                edit_debounce_ms: 0,
                scroll_debounce_ms: 0,
                show_type_hints: true,
                show_parameter_hints: true,
                show_other_hints: true,
                show_background: false,
            })
        });

        let fs = FakeFs::new(cx.background_executor.clone());
        fs.insert_tree(
                "/a",
                json!({
                    "main.rs": format!("fn main() {{\n{}\n}}", (0..501).map(|i| format!("let i = {i};\n")).collect::<Vec<_>>().join("")),
                    "other.rs": format!("fn main() {{\n{}\n}}", (0..501).map(|j| format!("let j = {j};\n")).collect::<Vec<_>>().join("")),
                }),
            )
            .await;

        let project = Project::test(fs, ["/a".as_ref()], cx).await;

        let language_registry = project.read_with(cx, |project, _| project.languages().clone());
        let language = crate::editor_tests::rust_lang();
        language_registry.add(language);
        let mut fake_servers = language_registry.register_fake_lsp(
            "Rust",
            FakeLspAdapter {
                capabilities: lsp::ServerCapabilities {
                    inlay_hint_provider: Some(lsp::OneOf::Left(true)),
                    ..Default::default()
                },
                ..Default::default()
            },
        );

        let worktree_id = project.update(cx, |project, cx| {
            project.worktrees(cx).next().unwrap().read(cx).id()
        });

        let buffer_1 = project
            .update(cx, |project, cx| {
                project.open_buffer((worktree_id, "main.rs"), cx)
            })
            .await
            .unwrap();
        let buffer_2 = project
            .update(cx, |project, cx| {
                project.open_buffer((worktree_id, "other.rs"), cx)
            })
            .await
            .unwrap();
        let multibuffer = cx.new_model(|cx| {
            let mut multibuffer = MultiBuffer::new(Capability::ReadWrite);
            multibuffer.push_excerpts(
                buffer_1.clone(),
                [
                    ExcerptRange {
                        context: Point::new(0, 0)..Point::new(2, 0),
                        primary: None,
                    },
                    ExcerptRange {
                        context: Point::new(4, 0)..Point::new(11, 0),
                        primary: None,
                    },
                    ExcerptRange {
                        context: Point::new(22, 0)..Point::new(33, 0),
                        primary: None,
                    },
                    ExcerptRange {
                        context: Point::new(44, 0)..Point::new(55, 0),
                        primary: None,
                    },
                    ExcerptRange {
                        context: Point::new(56, 0)..Point::new(66, 0),
                        primary: None,
                    },
                    ExcerptRange {
                        context: Point::new(67, 0)..Point::new(77, 0),
                        primary: None,
                    },
                ],
                cx,
            );
            multibuffer.push_excerpts(
                buffer_2.clone(),
                [
                    ExcerptRange {
                        context: Point::new(0, 1)..Point::new(2, 1),
                        primary: None,
                    },
                    ExcerptRange {
                        context: Point::new(4, 1)..Point::new(11, 1),
                        primary: None,
                    },
                    ExcerptRange {
                        context: Point::new(22, 1)..Point::new(33, 1),
                        primary: None,
                    },
                    ExcerptRange {
                        context: Point::new(44, 1)..Point::new(55, 1),
                        primary: None,
                    },
                    ExcerptRange {
                        context: Point::new(56, 1)..Point::new(66, 1),
                        primary: None,
                    },
                    ExcerptRange {
                        context: Point::new(67, 1)..Point::new(77, 1),
                        primary: None,
                    },
                ],
                cx,
            );
            multibuffer
        });

        cx.executor().run_until_parked();
        let editor = cx
            .add_window(|cx| Editor::for_multibuffer(multibuffer, Some(project.clone()), true, cx));

        let editor_edited = Arc::new(AtomicBool::new(false));
        let fake_server = fake_servers.next().await.unwrap();
        let closure_editor_edited = Arc::clone(&editor_edited);
        fake_server
            .handle_request::<lsp::request::InlayHintRequest, _, _>(move |params, _| {
                let task_editor_edited = Arc::clone(&closure_editor_edited);
                async move {
                    let hint_text = if params.text_document.uri
                        == lsp::Url::from_file_path("/a/main.rs").unwrap()
                    {
                        "main hint"
                    } else if params.text_document.uri
                        == lsp::Url::from_file_path("/a/other.rs").unwrap()
                    {
                        "other hint"
                    } else {
                        panic!("unexpected uri: {:?}", params.text_document.uri);
                    };

                    // one hint per excerpt
                    let positions = [
                        lsp::Position::new(0, 2),
                        lsp::Position::new(4, 2),
                        lsp::Position::new(22, 2),
                        lsp::Position::new(44, 2),
                        lsp::Position::new(56, 2),
                        lsp::Position::new(67, 2),
                    ];
                    let out_of_range_hint = lsp::InlayHint {
                        position: lsp::Position::new(
                            params.range.start.line + 99,
                            params.range.start.character + 99,
                        ),
                        label: lsp::InlayHintLabel::String(
                            "out of excerpt range, should be ignored".to_string(),
                        ),
                        kind: None,
                        text_edits: None,
                        tooltip: None,
                        padding_left: None,
                        padding_right: None,
                        data: None,
                    };

                    let edited = task_editor_edited.load(Ordering::Acquire);
                    Ok(Some(
                        std::iter::once(out_of_range_hint)
                            .chain(positions.into_iter().enumerate().map(|(i, position)| {
                                lsp::InlayHint {
                                    position,
                                    label: lsp::InlayHintLabel::String(format!(
                                        "{hint_text}{} #{i}",
                                        if edited { "(edited)" } else { "" },
                                    )),
                                    kind: None,
                                    text_edits: None,
                                    tooltip: None,
                                    padding_left: None,
                                    padding_right: None,
                                    data: None,
                                }
                            }))
                            .collect(),
                    ))
                }
            })
            .next()
            .await;
        cx.executor().run_until_parked();

        editor.update(cx, |editor, cx| {
                let expected_hints = vec![
                    "main hint #0".to_string(),
                    "main hint #1".to_string(),
                    "main hint #2".to_string(),
                    "main hint #3".to_string(),
                    "main hint #4".to_string(),
                    "main hint #5".to_string(),
                ];
                assert_eq!(
                    expected_hints,
                    cached_hint_labels(editor),
                    "When scroll is at the edge of a multibuffer, its visible excerpts only should be queried for inlay hints"
                );
                assert_eq!(expected_hints, visible_hint_labels(editor, cx));
                assert_eq!(editor.inlay_hint_cache().version, expected_hints.len(), "Every visible excerpt hints should bump the version");
            }).unwrap();

        editor
            .update(cx, |editor, cx| {
                editor.change_selections(Some(Autoscroll::Next), cx, |s| {
                    s.select_ranges([Point::new(4, 0)..Point::new(4, 0)])
                });
                editor.change_selections(Some(Autoscroll::Next), cx, |s| {
                    s.select_ranges([Point::new(22, 0)..Point::new(22, 0)])
                });
                editor.change_selections(Some(Autoscroll::Next), cx, |s| {
                    s.select_ranges([Point::new(50, 0)..Point::new(50, 0)])
                });
            })
            .unwrap();
        cx.executor().run_until_parked();
        editor.update(cx, |editor, cx| {
                let expected_hints = vec![
                    "main hint #0".to_string(),
                    "main hint #1".to_string(),
                    "main hint #2".to_string(),
                    "main hint #3".to_string(),
                    "main hint #4".to_string(),
                    "main hint #5".to_string(),
                    "other hint #0".to_string(),
                    "other hint #1".to_string(),
                    "other hint #2".to_string(),
                ];
                assert_eq!(expected_hints, cached_hint_labels(editor),
                    "With more scrolls of the multibuffer, more hints should be added into the cache and nothing invalidated without edits");
                assert_eq!(expected_hints, visible_hint_labels(editor, cx));
                assert_eq!(editor.inlay_hint_cache().version, expected_hints.len(),
                    "Due to every excerpt having one hint, we update cache per new excerpt scrolled");
            }).unwrap();

        editor
            .update(cx, |editor, cx| {
                editor.change_selections(Some(Autoscroll::Next), cx, |s| {
                    s.select_ranges([Point::new(100, 0)..Point::new(100, 0)])
                });
            })
            .unwrap();
        cx.executor().advance_clock(Duration::from_millis(
            INVISIBLE_RANGES_HINTS_REQUEST_DELAY_MILLIS + 100,
        ));
        cx.executor().run_until_parked();
        let last_scroll_update_version = editor.update(cx, |editor, cx| {
                let expected_hints = vec![
                    "main hint #0".to_string(),
                    "main hint #1".to_string(),
                    "main hint #2".to_string(),
                    "main hint #3".to_string(),
                    "main hint #4".to_string(),
                    "main hint #5".to_string(),
                    "other hint #0".to_string(),
                    "other hint #1".to_string(),
                    "other hint #2".to_string(),
                    "other hint #3".to_string(),
                    "other hint #4".to_string(),
                    "other hint #5".to_string(),
                ];
                assert_eq!(expected_hints, cached_hint_labels(editor),
                    "After multibuffer was scrolled to the end, all hints for all excerpts should be fetched");
                assert_eq!(expected_hints, visible_hint_labels(editor, cx));
                assert_eq!(editor.inlay_hint_cache().version, expected_hints.len());
                expected_hints.len()
            }).unwrap();

        editor
            .update(cx, |editor, cx| {
                editor.change_selections(Some(Autoscroll::Next), cx, |s| {
                    s.select_ranges([Point::new(4, 0)..Point::new(4, 0)])
                });
            })
            .unwrap();
        cx.executor().advance_clock(Duration::from_millis(
            INVISIBLE_RANGES_HINTS_REQUEST_DELAY_MILLIS + 100,
        ));
        cx.executor().run_until_parked();
        editor.update(cx, |editor, cx| {
                let expected_hints = vec![
                    "main hint #0".to_string(),
                    "main hint #1".to_string(),
                    "main hint #2".to_string(),
                    "main hint #3".to_string(),
                    "main hint #4".to_string(),
                    "main hint #5".to_string(),
                    "other hint #0".to_string(),
                    "other hint #1".to_string(),
                    "other hint #2".to_string(),
                    "other hint #3".to_string(),
                    "other hint #4".to_string(),
                    "other hint #5".to_string(),
                ];
                assert_eq!(expected_hints, cached_hint_labels(editor),
                    "After multibuffer was scrolled to the end, further scrolls up should not bring more hints");
                assert_eq!(expected_hints, visible_hint_labels(editor, cx));
                assert_eq!(editor.inlay_hint_cache().version, last_scroll_update_version, "No updates should happen during scrolling already scrolled buffer");
            }).unwrap();

        editor_edited.store(true, Ordering::Release);
        editor
            .update(cx, |editor, cx| {
                editor.change_selections(None, cx, |s| {
                    s.select_ranges([Point::new(57, 0)..Point::new(57, 0)])
                });
                editor.handle_input("++++more text++++", cx);
            })
            .unwrap();
        cx.executor().run_until_parked();
        editor.update(cx, |editor, cx| {
            let expected_hints = vec![
                "main hint #0".to_string(),
                "main hint #1".to_string(),
                "main hint #2".to_string(),
                "main hint #3".to_string(),
                "main hint #4".to_string(),
                "main hint #5".to_string(),
                "other hint(edited) #0".to_string(),
                "other hint(edited) #1".to_string(),
                "other hint(edited) #2".to_string(),
            ];
            assert_eq!(
                expected_hints,
                cached_hint_labels(editor),
                "After multibuffer edit, editor gets scrolled back to the last selection; \
    all hints should be invalidated and required for all of its visible excerpts"
            );
            assert_eq!(expected_hints, visible_hint_labels(editor, cx));

            let current_cache_version = editor.inlay_hint_cache().version;
            // We expect three new hints for the excerpts from `other.rs`:
            let expected_version = last_scroll_update_version + 3;
            assert_eq!(
                current_cache_version,
                expected_version,
                "We should have updated cache N times == N of new hints arrived (separately from each edited excerpt)"
            );
        }).unwrap();
    }

    #[gpui::test]
    async fn test_excerpts_removed(cx: &mut gpui::TestAppContext) {
        init_test(cx, |settings| {
            settings.defaults.inlay_hints = Some(InlayHintSettings {
                enabled: true,
                edit_debounce_ms: 0,
                scroll_debounce_ms: 0,
                show_type_hints: false,
                show_parameter_hints: false,
                show_other_hints: false,
                show_background: false,
            })
        });

        let fs = FakeFs::new(cx.background_executor.clone());
        fs.insert_tree(
            "/a",
            json!({
                "main.rs": format!("fn main() {{\n{}\n}}", (0..501).map(|i| format!("let i = {i};\n")).collect::<Vec<_>>().join("")),
                "other.rs": format!("fn main() {{\n{}\n}}", (0..501).map(|j| format!("let j = {j};\n")).collect::<Vec<_>>().join("")),
            }),
        )
        .await;

        let project = Project::test(fs, ["/a".as_ref()], cx).await;

        let language_registry = project.read_with(cx, |project, _| project.languages().clone());
        language_registry.add(crate::editor_tests::rust_lang());
        let mut fake_servers = language_registry.register_fake_lsp(
            "Rust",
            FakeLspAdapter {
                capabilities: lsp::ServerCapabilities {
                    inlay_hint_provider: Some(lsp::OneOf::Left(true)),
                    ..Default::default()
                },
                ..Default::default()
            },
        );

        let worktree_id = project.update(cx, |project, cx| {
            project.worktrees(cx).next().unwrap().read(cx).id()
        });

        let buffer_1 = project
            .update(cx, |project, cx| {
                project.open_buffer((worktree_id, "main.rs"), cx)
            })
            .await
            .unwrap();
        let buffer_2 = project
            .update(cx, |project, cx| {
                project.open_buffer((worktree_id, "other.rs"), cx)
            })
            .await
            .unwrap();
        let multibuffer = cx.new_model(|_| MultiBuffer::new(Capability::ReadWrite));
        let (buffer_1_excerpts, buffer_2_excerpts) = multibuffer.update(cx, |multibuffer, cx| {
            let buffer_1_excerpts = multibuffer.push_excerpts(
                buffer_1.clone(),
                [ExcerptRange {
                    context: Point::new(0, 0)..Point::new(2, 0),
                    primary: None,
                }],
                cx,
            );
            let buffer_2_excerpts = multibuffer.push_excerpts(
                buffer_2.clone(),
                [ExcerptRange {
                    context: Point::new(0, 1)..Point::new(2, 1),
                    primary: None,
                }],
                cx,
            );
            (buffer_1_excerpts, buffer_2_excerpts)
        });

        assert!(!buffer_1_excerpts.is_empty());
        assert!(!buffer_2_excerpts.is_empty());

        cx.executor().run_until_parked();
        let editor = cx
            .add_window(|cx| Editor::for_multibuffer(multibuffer, Some(project.clone()), true, cx));
        let editor_edited = Arc::new(AtomicBool::new(false));
        let fake_server = fake_servers.next().await.unwrap();
        let closure_editor_edited = Arc::clone(&editor_edited);
        fake_server
            .handle_request::<lsp::request::InlayHintRequest, _, _>(move |params, _| {
                let task_editor_edited = Arc::clone(&closure_editor_edited);
                async move {
                    let hint_text = if params.text_document.uri
                        == lsp::Url::from_file_path("/a/main.rs").unwrap()
                    {
                        "main hint"
                    } else if params.text_document.uri
                        == lsp::Url::from_file_path("/a/other.rs").unwrap()
                    {
                        "other hint"
                    } else {
                        panic!("unexpected uri: {:?}", params.text_document.uri);
                    };

                    let positions = [
                        lsp::Position::new(0, 2),
                        lsp::Position::new(4, 2),
                        lsp::Position::new(22, 2),
                        lsp::Position::new(44, 2),
                        lsp::Position::new(56, 2),
                        lsp::Position::new(67, 2),
                    ];
                    let out_of_range_hint = lsp::InlayHint {
                        position: lsp::Position::new(
                            params.range.start.line + 99,
                            params.range.start.character + 99,
                        ),
                        label: lsp::InlayHintLabel::String(
                            "out of excerpt range, should be ignored".to_string(),
                        ),
                        kind: None,
                        text_edits: None,
                        tooltip: None,
                        padding_left: None,
                        padding_right: None,
                        data: None,
                    };

                    let edited = task_editor_edited.load(Ordering::Acquire);
                    Ok(Some(
                        std::iter::once(out_of_range_hint)
                            .chain(positions.into_iter().enumerate().map(|(i, position)| {
                                lsp::InlayHint {
                                    position,
                                    label: lsp::InlayHintLabel::String(format!(
                                        "{hint_text}{} #{i}",
                                        if edited { "(edited)" } else { "" },
                                    )),
                                    kind: None,
                                    text_edits: None,
                                    tooltip: None,
                                    padding_left: None,
                                    padding_right: None,
                                    data: None,
                                }
                            }))
                            .collect(),
                    ))
                }
            })
            .next()
            .await;
        cx.executor().run_until_parked();

        editor
            .update(cx, |editor, cx| {
                assert_eq!(
                    vec!["main hint #0".to_string(), "other hint #0".to_string()],
                    cached_hint_labels(editor),
                    "Cache should update for both excerpts despite hints display was disabled"
                );
                assert!(
                visible_hint_labels(editor, cx).is_empty(),
                "All hints are disabled and should not be shown despite being present in the cache"
            );
                assert_eq!(
                    editor.inlay_hint_cache().version,
                    2,
                    "Cache should update once per excerpt query"
                );
            })
            .unwrap();

        editor
            .update(cx, |editor, cx| {
                editor.buffer().update(cx, |multibuffer, cx| {
                    multibuffer.remove_excerpts(buffer_2_excerpts, cx)
                })
            })
            .unwrap();
        cx.executor().run_until_parked();
        editor
            .update(cx, |editor, cx| {
                assert_eq!(
                    vec!["main hint #0".to_string()],
                    cached_hint_labels(editor),
                    "For the removed excerpt, should clean corresponding cached hints"
                );
                assert!(
                visible_hint_labels(editor, cx).is_empty(),
                "All hints are disabled and should not be shown despite being present in the cache"
            );
                assert_eq!(
                    editor.inlay_hint_cache().version,
                    3,
                    "Excerpt removal should trigger a cache update"
                );
            })
            .unwrap();

        update_test_language_settings(cx, |settings| {
            settings.defaults.inlay_hints = Some(InlayHintSettings {
                enabled: true,
                edit_debounce_ms: 0,
                scroll_debounce_ms: 0,
                show_type_hints: true,
                show_parameter_hints: true,
                show_other_hints: true,
                show_background: false,
            })
        });
        cx.executor().run_until_parked();
        editor
            .update(cx, |editor, cx| {
                let expected_hints = vec!["main hint #0".to_string()];
                assert_eq!(
                    expected_hints,
                    cached_hint_labels(editor),
                    "Hint display settings change should not change the cache"
                );
                assert_eq!(
                    expected_hints,
                    visible_hint_labels(editor, cx),
                    "Settings change should make cached hints visible"
                );
                assert_eq!(
                    editor.inlay_hint_cache().version,
                    4,
                    "Settings change should trigger a cache update"
                );
            })
            .unwrap();
    }

    #[gpui::test]
    async fn test_inside_char_boundary_range_hints(cx: &mut gpui::TestAppContext) {
        init_test(cx, |settings| {
            settings.defaults.inlay_hints = Some(InlayHintSettings {
                enabled: true,
                edit_debounce_ms: 0,
                scroll_debounce_ms: 0,
                show_type_hints: true,
                show_parameter_hints: true,
                show_other_hints: true,
                show_background: false,
            })
        });

        let fs = FakeFs::new(cx.background_executor.clone());
        fs.insert_tree(
            "/a",
            json!({
                "main.rs": format!(r#"fn main() {{\n{}\n}}"#, format!("let i = {};\n", "√".repeat(10)).repeat(500)),
                "other.rs": "// Test file",
            }),
        )
        .await;

        let project = Project::test(fs, ["/a".as_ref()], cx).await;

        let language_registry = project.read_with(cx, |project, _| project.languages().clone());
        language_registry.add(crate::editor_tests::rust_lang());
        let mut fake_servers = language_registry.register_fake_lsp(
            "Rust",
            FakeLspAdapter {
                capabilities: lsp::ServerCapabilities {
                    inlay_hint_provider: Some(lsp::OneOf::Left(true)),
                    ..Default::default()
                },
                ..Default::default()
            },
        );

        let buffer = project
            .update(cx, |project, cx| {
                project.open_local_buffer("/a/main.rs", cx)
            })
            .await
            .unwrap();
        cx.executor().run_until_parked();
        cx.executor().start_waiting();
        let fake_server = fake_servers.next().await.unwrap();
        let editor = cx.add_window(|cx| Editor::for_buffer(buffer, Some(project), cx));
        let lsp_request_count = Arc::new(AtomicU32::new(0));
        let closure_lsp_request_count = Arc::clone(&lsp_request_count);
        fake_server
            .handle_request::<lsp::request::InlayHintRequest, _, _>(move |params, _| {
                let task_lsp_request_count = Arc::clone(&closure_lsp_request_count);
                async move {
                    assert_eq!(
                        params.text_document.uri,
                        lsp::Url::from_file_path("/a/main.rs").unwrap(),
                    );
                    let query_start = params.range.start;
                    let i = Arc::clone(&task_lsp_request_count).fetch_add(1, Ordering::Release) + 1;
                    Ok(Some(vec![lsp::InlayHint {
                        position: query_start,
                        label: lsp::InlayHintLabel::String(i.to_string()),
                        kind: None,
                        text_edits: None,
                        tooltip: None,
                        padding_left: None,
                        padding_right: None,
                        data: None,
                    }]))
                }
            })
            .next()
            .await;

        cx.executor().run_until_parked();
        editor
            .update(cx, |editor, cx| {
                editor.change_selections(None, cx, |s| {
                    s.select_ranges([Point::new(10, 0)..Point::new(10, 0)])
                })
            })
            .unwrap();
        cx.executor().run_until_parked();
        editor
            .update(cx, |editor, cx| {
                let expected_hints = vec!["1".to_string()];
                assert_eq!(expected_hints, cached_hint_labels(editor));
                assert_eq!(expected_hints, visible_hint_labels(editor, cx));
                assert_eq!(editor.inlay_hint_cache().version, 1);
            })
            .unwrap();
    }

    #[gpui::test]
    async fn test_toggle_inlay_hints(cx: &mut gpui::TestAppContext) {
        init_test(cx, |settings| {
            settings.defaults.inlay_hints = Some(InlayHintSettings {
                enabled: false,
                edit_debounce_ms: 0,
                scroll_debounce_ms: 0,
                show_type_hints: true,
                show_parameter_hints: true,
                show_other_hints: true,
                show_background: false,
            })
        });

        let (file_with_hints, editor, fake_server) = prepare_test_objects(cx).await;

        editor
            .update(cx, |editor, cx| {
                editor.toggle_inlay_hints(&crate::ToggleInlayHints, cx)
            })
            .unwrap();
        cx.executor().start_waiting();
        let lsp_request_count = Arc::new(AtomicU32::new(0));
        let closure_lsp_request_count = Arc::clone(&lsp_request_count);
        fake_server
            .handle_request::<lsp::request::InlayHintRequest, _, _>(move |params, _| {
                let task_lsp_request_count = Arc::clone(&closure_lsp_request_count);
                async move {
                    assert_eq!(
                        params.text_document.uri,
                        lsp::Url::from_file_path(file_with_hints).unwrap(),
                    );

                    let i = Arc::clone(&task_lsp_request_count).fetch_add(1, Ordering::SeqCst) + 1;
                    Ok(Some(vec![lsp::InlayHint {
                        position: lsp::Position::new(0, i),
                        label: lsp::InlayHintLabel::String(i.to_string()),
                        kind: None,
                        text_edits: None,
                        tooltip: None,
                        padding_left: None,
                        padding_right: None,
                        data: None,
                    }]))
                }
            })
            .next()
            .await;
        cx.executor().run_until_parked();
        editor
            .update(cx, |editor, cx| {
                let expected_hints = vec!["1".to_string()];
                assert_eq!(
                    expected_hints,
                    cached_hint_labels(editor),
                    "Should display inlays after toggle despite them disabled in settings"
                );
                assert_eq!(expected_hints, visible_hint_labels(editor, cx));
                assert_eq!(
                    editor.inlay_hint_cache().version,
                    1,
                    "First toggle should be cache's first update"
                );
            })
            .unwrap();

        editor
            .update(cx, |editor, cx| {
                editor.toggle_inlay_hints(&crate::ToggleInlayHints, cx)
            })
            .unwrap();
        cx.executor().run_until_parked();
        editor
            .update(cx, |editor, cx| {
                assert!(
                    cached_hint_labels(editor).is_empty(),
                    "Should clear hints after 2nd toggle"
                );
                assert!(visible_hint_labels(editor, cx).is_empty());
                assert_eq!(editor.inlay_hint_cache().version, 2);
            })
            .unwrap();

        update_test_language_settings(cx, |settings| {
            settings.defaults.inlay_hints = Some(InlayHintSettings {
                enabled: true,
                edit_debounce_ms: 0,
                scroll_debounce_ms: 0,
                show_type_hints: true,
                show_parameter_hints: true,
                show_other_hints: true,
                show_background: false,
            })
        });
        cx.executor().run_until_parked();
        editor
            .update(cx, |editor, cx| {
                let expected_hints = vec!["2".to_string()];
                assert_eq!(
                    expected_hints,
                    cached_hint_labels(editor),
                    "Should query LSP hints for the 2nd time after enabling hints in settings"
                );
                assert_eq!(expected_hints, visible_hint_labels(editor, cx));
                assert_eq!(editor.inlay_hint_cache().version, 3);
            })
            .unwrap();

        editor
            .update(cx, |editor, cx| {
                editor.toggle_inlay_hints(&crate::ToggleInlayHints, cx)
            })
            .unwrap();
        cx.executor().run_until_parked();
        editor
            .update(cx, |editor, cx| {
                assert!(
                    cached_hint_labels(editor).is_empty(),
                    "Should clear hints after enabling in settings and a 3rd toggle"
                );
                assert!(visible_hint_labels(editor, cx).is_empty());
                assert_eq!(editor.inlay_hint_cache().version, 4);
            })
            .unwrap();

        editor
            .update(cx, |editor, cx| {
                editor.toggle_inlay_hints(&crate::ToggleInlayHints, cx)
            })
            .unwrap();
        cx.executor().run_until_parked();
        editor.update(cx, |editor, cx| {
            let expected_hints = vec!["3".to_string()];
            assert_eq!(
                expected_hints,
                cached_hint_labels(editor),
                "Should query LSP hints for the 3rd time after enabling hints in settings and toggling them back on"
            );
            assert_eq!(expected_hints, visible_hint_labels(editor, cx));
            assert_eq!(editor.inlay_hint_cache().version, 5);
        }).unwrap();
    }

    pub(crate) fn init_test(cx: &mut TestAppContext, f: impl Fn(&mut AllLanguageSettingsContent)) {
        cx.update(|cx| {
            let settings_store = SettingsStore::test(cx);
            cx.set_global(settings_store);
            theme::init(theme::LoadThemes::JustBase, cx);
            release_channel::init(SemanticVersion::default(), cx);
            client::init_settings(cx);
            language::init(cx);
            Project::init_settings(cx);
            workspace::init_settings(cx);
            crate::init(cx);
        });

        update_test_language_settings(cx, f);
    }

    async fn prepare_test_objects(
        cx: &mut TestAppContext,
    ) -> (&'static str, WindowHandle<Editor>, FakeLanguageServer) {
        let fs = FakeFs::new(cx.background_executor.clone());
        fs.insert_tree(
            "/a",
            json!({
                "main.rs": "fn main() { a } // and some long comment to ensure inlays are not trimmed out",
                "other.rs": "// Test file",
            }),
        )
        .await;

        let project = Project::test(fs, ["/a".as_ref()], cx).await;

        let language_registry = project.read_with(cx, |project, _| project.languages().clone());
        language_registry.add(crate::editor_tests::rust_lang());
        let mut fake_servers = language_registry.register_fake_lsp(
            "Rust",
            FakeLspAdapter {
                capabilities: lsp::ServerCapabilities {
                    inlay_hint_provider: Some(lsp::OneOf::Left(true)),
                    ..Default::default()
                },
                ..Default::default()
            },
        );

        let buffer = project
            .update(cx, |project, cx| {
                project.open_local_buffer("/a/main.rs", cx)
            })
            .await
            .unwrap();
        cx.executor().run_until_parked();
        cx.executor().start_waiting();
        let fake_server = fake_servers.next().await.unwrap();
        let editor = cx.add_window(|cx| Editor::for_buffer(buffer, Some(project), cx));

        editor
            .update(cx, |editor, cx| {
                assert!(cached_hint_labels(editor).is_empty());
                assert!(visible_hint_labels(editor, cx).is_empty());
                assert_eq!(editor.inlay_hint_cache().version, 0);
            })
            .unwrap();

        ("/a/main.rs", editor, fake_server)
    }

    pub fn cached_hint_labels(editor: &Editor) -> Vec<String> {
        let mut labels = Vec::new();
        for excerpt_hints in editor.inlay_hint_cache().hints.values() {
            let excerpt_hints = excerpt_hints.read();
            for id in &excerpt_hints.ordered_hints {
                labels.push(excerpt_hints.hints_by_id[id].text());
            }
        }

        labels.sort();
        labels
    }

    pub fn visible_hint_labels(editor: &Editor, cx: &ViewContext<'_, Editor>) -> Vec<String> {
        let mut hints = editor
            .visible_inlay_hints(cx)
            .into_iter()
            .map(|hint| hint.text.to_string())
            .collect::<Vec<_>>();
        hints.sort();
        hints
    }
}<|MERGE_RESOLUTION|>--- conflicted
+++ resolved
@@ -337,11 +337,7 @@
     /// If needed, queries LSP for new inlay hints, using the invalidation strategy given.
     /// To reduce inlay hint jumping, attempts to query a visible range of the editor(s) first,
     /// followed by the delayed queries of the same range above and below the visible one.
-<<<<<<< HEAD
-    /// This way, consequent refresh invocations are less likely to trigger LSP queries for the invisible ranges.
-=======
     /// This way, subsequent refresh invocations are less likely to trigger LSP queries for the invisible ranges.
->>>>>>> 8b96ac81
     pub(super) fn spawn_hint_refresh(
         &mut self,
         reason_description: &'static str,
